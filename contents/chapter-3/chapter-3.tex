\chapter{System Design and Architecture}
\label{chap:system_design}

%%%%%%%%%%%%%%%%%%%%%%%%%%%%%%%%%%%%%%%%%%%%%%%%%%%%%%
%%% SECTION 3.1 - DSR METHODOLOGY %%%
%%%%%%%%%%%%%%%%%%%%%%%%%%%%%%%%%%%%%%%%%%%%%%%%%%%%%%

\section{Research Methodology: Design Science Research (DSR)}
\label{sec:dsr_methodology}

The research presented in this thesis is constructive in nature, aimed not merely at describing or explaining a phenomenon, but at creating a novel and useful artifact to solve a real-world problem. To provide a rigorous and systematic structure for this endeavor, this study adopts the \textbf{Design Science Research (DSR)} methodology. DSR is a well-established paradigm in Information Systems research focused on the creation and evaluation of innovative IT artifacts intended to solve identified organizational problems \cite{dsr_methodology_hevner_2004}. The primary goal of DSR is to generate prescriptive design knowledge through the building and evaluation of these artifacts.

\subsection{Rationale for Design Science Research}

The selection of DSR as the methodological framework for this research is justified by several key considerations that align with the nature of the problem and the objectives of this study. Table~\ref{tab:dsr_rationale} summarizes the primary justifications for adopting DSR over alternative research methodologies.

\begin{table}[htbp]
    \centering
    \caption{Justifications for adopting Design Science Research methodology.}
    \label{tab:dsr_rationale}
    \small
    \setlength{\tabcolsep}{4pt}
    \begin{tabular}{p{3.5cm}p{5.0cm}p{4.5cm}}
        \toprule
        \textbf{DSR Characteristic} & \textbf{Relevance to This Research} & \textbf{Contrast with Alternative Methodologies} \\
        \midrule
        Artifact-centric problem solving & The core contribution is the Safety Agent Suite framework itself---a novel multi-agent system architecture. DSR provides the appropriate epistemological stance for research where the primary output is a designed artifact \cite{dsr_methodology_hevner_2004}. & Descriptive research methodologies focus on understanding phenomena; purely experimental approaches test hypotheses in controlled settings but do not emphasize artifact creation as the primary contribution. \\
        \midrule
        Practical relevance and real-world impact & The reactive mental health support problem identified in Chapter~\ref{chap:introduction} is a genuine organizational challenge in Higher Education Institutions worldwide. DSR bridges academic rigor and practical utility by requiring artifacts address real problems \cite{dsr_methodology_peers_2006}. & A purely theoretical approach fails to deliver actionable solutions; a purely engineering approach lacks systematic evaluation rigor. DSR offers a middle ground ensuring both practical applicability and scholarly rigor. \\
        \midrule
        Iterative development and refinement & The DSR process explicitly incorporates feedback loops between design, demonstration, and evaluation stages, aligning naturally with agentic AI development where agent behaviors must be iteratively refined based on testing results. & Waterfall-style experimental research and ethnographic studies do not accommodate this iterative, build-evaluate-refine cycle as seamlessly. The cyclic nature of DSR is essential for complex system development. \\
        \midrule
        Compatibility with evaluation constraints & DSR accommodates scenario-based evaluation using synthetic or controlled test cases---essential when working with sensitive mental health data where live human trials require extensive ethical approvals and pose potential risks. Detailed in Chapter~IV. & Traditional empirical methodologies typically require access to real subjects and naturalistic data, which are infeasible given ethical constraints and undergraduate thesis scope. \\
        \midrule
        Knowledge contribution through design & DSR explicitly recognizes that designing, building, and evaluating artifacts generates generalizable design knowledge beyond specific instantiation \cite{dsr_methodology_hevner_2004}. This thesis contributes design principles, architectural patterns (dual-loop proactive-reactive model), and evaluation criteria. & Alternative methodologies may produce case-specific findings without explicit mechanisms for abstracting generalizable design knowledge applicable to future systems in the same problem domain. \\
        \bottomrule
    \end{tabular}
\end{table}

These justifications collectively establish DSR as the most appropriate methodological framework for this research, balancing the need for rigorous academic inquiry with the practical imperative of delivering a functional artifact that addresses a real-world problem.

\subsection{The DSR Process Model}

The DSR process model, as outlined by Peffers et al., provides an iterative framework that guides the research from problem identification to the communication of results \cite{dsr_methodology_peers_2006}. This thesis follows these stages, mapping them directly to its structure to ensure a logical and transparent research process:

\begin{enumerate}
    \item \textbf{Problem Identification and Motivation:} This initial stage, which involves defining the specific research problem and justifying the value of a solution, is addressed in \textbf{Chapter \ref{chap:introduction}} of this thesis. We have identified the inefficiencies of the reactive mental health support model as the core problem.

    \item \textbf{Define Objectives and Knowledge Base:} Building on the identified problem, this stage formalizes the solution objectives and anchors them in the relevant knowledge base. The initial objectives are articulated in \textbf{Chapter \ref{chap:introduction}}, and they are refined and theoretically grounded through the literature synthesis in \textbf{Chapter \ref{sec:literature_review}}.

    \item \textbf{Design and Development:} This is the core constructive phase where the artifact's architecture and functionalities are developed. This stage is the primary focus of the present chapter, \textbf{Chapter \ref{chap:system_design}}, which outlines the functional and technical blueprint of the agentic AI framework.

    \item \textbf{Demonstration:} In this stage, the designed artifact is demonstrated to solve representative instances of the problem. The functional prototype and its scenario walkthroughs are presented in \textbf{Chapter~IV}, particularly Sections \ref{sec:setup} and \ref{sec:rq1}.

    \item \textbf{Evaluation:} This stage observes and measures how well the artifact supports the solution objectives. The scenario-based tests and their analysis are reported in \textbf{Chapter~IV}, Sections \ref{sec:rq1}--\ref{sec:discussion}.

    \item \textbf{Communication of Results:} The final stage disseminates the artifact, findings, and implications to the target audience. This thesis (culminating in \textbf{Chapter~V} and supported by the appendices) serves as the primary communication vehicle.
\end{enumerate}

Stages 4-6 therefore operationalize the empirical programme for the research questions defined in Chapter \ref{sec:research_questions}. The demonstration assets in Chapter~IV (Sections~\ref{sec:setup} and \ref{sec:rq1}) instantiate the scenarios for RQ1--RQ4, while the evaluation stage reports the quantitative indicators detailed in Chapter~IV: STA sensitivity/specificity for safety (RQ1), orchestration reliability metrics such as tool-call success and latency for resilience (RQ2), rubric-based CBT quality scores for coaching (RQ3), and stability of aggregate analytics for the Insights Agent (RQ4). The communication stage synthesizes these findings in Chapter~V so that institutional stakeholders can interpret the metrics and translate them into policy and operational decisions. Together, the paragraph-level traceability between stages and metrics makes the DSR cycle a roadmap for the scenario-based evaluation that follows.

\subsection{Evaluation Strategy and Data Generation Approach}

Given the sensitive nature of mental health support and the ethical constraints inherent in this domain, this research adopts a scenario-based evaluation methodology using carefully designed synthetic test cases rather than live human trials. This section presents the methodological decisions governing data generation, metric selection, and instrumentation.

\subsubsection{Rationale for Synthetic Data}

The decision to employ synthetic test data rather than authentic student conversations is driven by ethical, practical, and methodological considerations. Table~\ref{tab:synthetic_data_rationale} summarizes the primary justifications for this approach.

\begin{table}[htbp]
    \centering
    \caption{Rationale for synthetic data in evaluation.}
    \label{tab:synthetic_data_rationale}
    \small
    \setlength{\tabcolsep}{4pt}
    \begin{tabular}{p{3.5cm}p{4.0cm}p{5.0cm}}
        \toprule
        \textbf{Consideration} & \textbf{Constraint with Real Data} & \textbf{Advantage of Synthetic Data} \\
        \midrule
        Ethical approval & Collecting genuine mental health crisis conversations from students requires extensive ethical review board (ERB) approval, informed consent processes, and participant safeguarding mechanisms beyond the scope of an undergraduate thesis. & Eliminates need for ERB approval as no human participants are involved; allows research to proceed within feasible timeline. \\
        Privacy and safety risks & Even anonymized mental health disclosures carry re-identification risks and potential psychological harm to participants if data is breached or mishandled. & Removes risk of harm to real individuals; no sensitive personal data is collected or stored. \\
        Systematic coverage & Real conversational data is opportunistic and may not include rare but critical crisis scenarios (e.g., explicit self-harm statements, acute distress patterns). & Enables controlled, systematic testing of edge cases and boundary conditions essential for safety validation \cite{FIND_CITATION_PLACEHOLDER}. \\
        Reproducibility & Access to real student data is typically restricted and cannot be shared for replication purposes. & Synthetic datasets can be documented, versioned, and shared with evaluators, enhancing reproducibility and transparency. \\
        \bottomrule
    \end{tabular}
\end{table}

This approach aligns with established practices in safety-critical AI system evaluation, where controlled test scenarios provide more comprehensive coverage than naturalistic data collection, particularly when evaluating rare high-stakes events \cite{FIND_CITATION_PLACEHOLDER}.

\subsubsection{Test Corpus Design}

The evaluation employs three carefully constructed test datasets, each designed to exercise specific agent functionalities and stress-test system boundaries. Table~\ref{tab:test_corpus} details the composition and purpose of each corpus.

\begin{table}[htbp]
    \centering
    \caption{Test corpus design and coverage.}
    \label{tab:test_corpus}
    \small
    \setlength{\tabcolsep}{4pt}
    \begin{tabular}{p{3.2cm}p{2.5cm}p{3.5cm}p{3.3cm}}
        \toprule
        \textbf{Corpus} & \textbf{Size} & \textbf{Content Coverage} & \textbf{Primary Evaluation Target} \\
        \midrule
        Crisis detection corpus & 500 labeled prompts & Self-harm ideation, violence indicators, acute distress scenarios, plus emotionally charged non-crisis messages (to test specificity). & Safety Triage Agent (STA): sensitivity, specificity, false positive/negative rates. \\
        Coaching dialogue corpus & 120 conversation snippets & Common student concerns (exam stress, social isolation, relationship difficulties, sleep issues, motivation). & Support Coach Agent (SCA): response quality, empathy, CBT alignment, engagement. \\
        Synthetic operational logs & 12 weeks of simulated activity & Multi-user interaction patterns, temporal trends, cohort-level sentiment and topic distributions. & Insights Agent (IA): analytics stability, trend detection, aggregation correctness. \\
        \bottomrule
    \end{tabular}
\end{table}

These datasets systematically exercise each agent's intended functionality and provide controlled conditions for measuring performance against pre-defined acceptance criteria.

\subsubsection{Metric Selection Principles}

Evaluation metrics are selected according to three guiding principles to ensure methodological rigor and practical relevance:

\begin{enumerate}
    \item \textbf{Alignment with research questions and safety objectives:} Each metric directly addresses a specific research question or system requirement, ensuring that evaluation outcomes inform the research goals.
    \item \textbf{Measurability through automated instrumentation:} Metrics must be objectively quantifiable through automated data collection to minimize measurement bias and enable continuous monitoring.
    \item \textbf{Interpretability for institutional stakeholders:} Metrics are selected for their clarity and relevance to non-technical decision-makers (e.g., counseling administrators) who will assess system suitability for deployment.
\end{enumerate}

Each research question maps to specific quantitative metrics with pre-defined acceptance thresholds derived from system requirements and relevant literature. The complete evaluation plan, including metric definitions and acceptance criteria, is detailed in Chapter~IV, Table~\ref{tab:evaluation_plan}.

\subsubsection{Instrumentation and Reproducibility}

To ensure evaluation reproducibility and enable multi-level behavioral analysis, the prototype implements comprehensive instrumentation. Table~\ref{tab:instrumentation} summarizes the instrumentation strategy.

\begin{table}[htbp]
    \centering
    \caption{Instrumentation strategy for evaluation reproducibility.}
    \label{tab:instrumentation}
    \small
    \setlength{\tabcolsep}{4pt}
    \begin{tabular}{p{3.0cm}p{4.5cm}p{5.0cm}}
        \toprule
        \textbf{Instrumentation Type} & \textbf{Implementation} & \textbf{Purpose} \\
        \midrule
        Distributed tracing & OpenTelemetry spans across all agent operations, capturing request-response latency, tool invocation timing, and inter-agent handoffs. & Enables latency analysis, bottleneck identification, and performance optimization; supports evaluation of RQ2 (orchestration reliability). \\
        Structured logging & All agent interactions, state transitions, and decision points logged in JSON format with ISO-8601 timestamps and correlation IDs. & Facilitates replay of evaluation scenarios, supports auditing, and enables post-hoc analysis of agent reasoning chains. \\
        Metric exporters & Prometheus exporters expose real-time counters (tool call success/failure, classification outcomes) and histograms (latency distributions). & Provides quantitative data for evaluation dashboards; enables statistical analysis of agent performance. \\
        \bottomrule
    \end{tabular}
\end{table}

This multi-layered instrumentation ensures that evaluation results are reproducible, that system behaviors can be analyzed at multiple levels of granularity, and that performance data is available for both real-time monitoring and retrospective analysis.

\subsection{Validity and Limitations}

The evaluation strategy employs multiple validity frameworks to assess the rigor and generalizability of findings. Table~\ref{tab:validity_framework} summarizes the validity considerations and their implications for this research.

\begin{table}[htbp]
    \centering
    \caption{Validity and limitations framework for the evaluation methodology.}
    \label{tab:validity_framework}
    \small
    \setlength{\tabcolsep}{4pt}
    \begin{tabular}{p{2.8cm}p{5.0cm}p{5.2cm}}
        \toprule
        \textbf{Validity Type} & \textbf{Strengths in This Research} & \textbf{Limitations and Mitigation Strategies} \\
        \midrule
        Internal validity & High internal validity ensured through: (1) systematically designed test scenarios with controlled variables; (2) standardized execution platform (containerized environment); (3) minimized confounding variables through consistent test harnesses; (4) automated metrics reducing measurement subjectivity. & Potential for evaluation-to-evaluation variance in LLM outputs due to non-deterministic generation. Mitigated through: temperature=0 for classification tasks, multiple test runs with statistical aggregation, seed-based reproducibility where supported. \\
        \midrule
        External validity & Limited but explicitly acknowledged. The controlled evaluation demonstrates proof-of-concept functionality and validates design decisions under idealized conditions. & \textbf{Primary limitation}: Synthetic test data, while carefully designed, cannot fully capture the complexity, variability, and cultural nuances of authentic student conversations. Findings may not generalize to real-world deployment without field validation. Future work requires pilot studies with appropriate ethical oversight (discussed in Chapter~V). \\
        \midrule
        Construct validity & Strong construct validity: selected metrics (sensitivity, specificity, latency, inter-rater agreement, Jensen-Shannon divergence) are well-established constructs in AI system evaluation and mental health screening literature. Each metric directly measures intended system properties. & Risk of metric misalignment with real-world user experience. For example, high sensitivity may come at the cost of user trust if false positives are frequent. Mitigated through multi-dimensional evaluation (not relying on single metric) and stakeholder validation of acceptance criteria. \\
        \midrule
        Reliability & High measurement reliability ensured through: (1) automated instrumentation (OpenTelemetry, structured logging) providing consistent data collection; (2) deterministic evaluation scripts with version-controlled test datasets; (3) multiple independent raters for subjective assessments with inter-rater reliability reporting (Cohen's $\kappa$). & Human rating subjectivity for coaching quality (CBT rubric scores). Mitigated through: rater training, detailed rubric guidelines, inter-rater reliability thresholds ($\kappa \geq 0.8$), and adjudication process for disagreements. \\
        \bottomrule
    \end{tabular}
\end{table}

These validity considerations inform the interpretation of evaluation results in Chapter~IV and the recommendations for future research in Chapter~V. The primary limitation---external validity---is explicitly acknowledged throughout this thesis, and the evaluation is positioned as a necessary first step toward eventual field deployment rather than a conclusive clinical validation.

The complete workflow of this research, following the DSR methodology, is visualized in Figure \ref{fig:dsr_flowchart}. This diagram illustrates the iterative path from problem formulation through to the final conclusions and recommendations.

\definecolor{ugmBlue}{RGB}{0,73,144}
\definecolor{ugmGold}{RGB}{217,160,33}

\begin{figure}[htbp]
    \centering
    \resizebox{0.95\textwidth}{!}{%
    \begin{tikzpicture}[
        x=5.2cm, y=2.2cm,
        process/.style={rectangle, rounded corners=5pt, draw=ugmBlue, very thick, minimum width=4.0cm, minimum height=1.2cm, align=center, fill=ugmBlue!6, font=\footnotesize},
        arrow/.style={-Latex, thick, ugmBlue},
        looparrow/.style={-Latex, thick, ugmGold}
    ]
        \node[process] (problem) at (0,1) {Problem Identification\\(Chapter~\ref{chap:introduction})};
        \node[process] (literature) at (1,1) {Objectives \& Knowledge Base\\(Ch.~\ref{chap:introduction},~\ref{sec:literature_review})};
        \node[process] (design) at (2,1) {Artifact Design \& Development\\(Chapter~\ref{chap:system_design})};

        \node[process] (implementation) at (0,0) {Prototype Demonstration\\(Chapter~IV, Sec.~\ref{sec:setup})};
        \node[process] (evaluation) at (1,0) {Scenario Evaluation\\(Chapter~IV, Secs.~\ref{sec:rq1}--\ref{sec:discussion})};
        \node[process] (conclusion) at (2,0) {Communication of Results\\(Chapter~V)};

        \draw[arrow] (problem) -- (literature);
        \draw[arrow] (literature) -- (design);
        \draw[arrow] (implementation) -- (evaluation);
        \draw[arrow] (evaluation) -- (conclusion);
        \draw[arrow] (design) -- node[right, font=\footnotesize]{prototype assets} (implementation);
        \draw[arrow] (literature) -- node[right, font=\footnotesize]{metrics \& RQs} (implementation);
        \draw[looparrow, looseness=0.9] (evaluation.north) to[out=110, in=-110] (design.south);
        \draw[looparrow, looseness=0.9] (implementation.north east) to[out=45, in=225] (literature.south west);
        \draw[looparrow, looseness=1.0] (conclusion.east) to[out=0, in=0] (problem.east);
    \end{tikzpicture}%
    }% End resizebox
    \caption{The Design Science Research (DSR) process model as applied in this thesis. The two-row layout shows how objectives inform design and how demonstration/evaluation feed back into earlier stages.}
    \label{fig:dsr_flowchart}
\end{figure}

%%%%%%%%%%%%%%%%%%%%%%%%%%%%%%%%%%%%%%%%%%%%%%%%%%%%%%%
%%% SECTION 3.2 - SYSTEM OVERVIEW %%%
%%%%%%%%%%%%%%%%%%%%%%%%%%%%%%%%%%%%%%%%%%%%%%%%%%%%%%%

\section{System Overview and Conceptual Design}

The artifact proposed and developed in this research is a novel agentic AI framework designed to address the systemic inefficiencies of traditional, reactive mental health support models in Higher Education Institutions. The conceptual architecture is predicated on the principles of a Multi-Agent System (MAS), wherein a suite of collaborative, specialized intelligent agents, collectively termed the \textbf{Safety Agent Suite}, work in concert to create a proactive, scalable, and data-driven support ecosystem. This framework is designed not as a monolithic application, but as a dynamic, closed-loop system that operates on two interconnected levels: a micro-level loop for real-time, individual student support and a macro-level loop for strategic, institutional oversight and proactive intervention \cite{kashiv2025aidrivennetworks, nwoke2025insightautomation}.

The system's primary entities and their designated interaction points are illustrated in the conceptual context diagram in Figure \ref{fig:context_diagram}. These entities are:
\begin{itemize}
    \item \textbf{Students:} As the primary users, students interact with the system's conversational interface (UGM-AICare's `/aika` page). This serves as their direct entry point to the support ecosystem, where they engage with the agents responsible for coaching and immediate assistance.
    \item \textbf{University Staff/Counselors:} As the system's administrators and clinical supervisors, these stakeholders interact with a secure Admin Dashboard. This interface serves as the human-in-the-loop control center, providing aggregated analytics for strategic decision-making and a case management system for handling high-risk escalations.
    \item \textbf{The Agentic AI Backend:} This is the core computational engine of the framework. It hosts the five components of the Safety Agent Suite (four specialist agents plus the Aika Meta-Agent orchestrator), manages their stateful interactions via LangGraph, and serves as the central hub for all data processing, logic execution, and communication with external services and databases.
\end{itemize}

\begin{table}[htbp]
    \centering
    \caption{Comparison of representative university well-being platforms.}
    \label{tab:wellbeing_comparison}
    \small % Reduce font size for better fit
    \setlength{\tabcolsep}{4pt} % Reduce column separation
    \begin{tabular}{p{3.2cm}p{3.3cm}p{3.3cm}p{3.3cm}}
        \toprule
        \textbf{Platform} & \textbf{Primary Modality} & \textbf{Safety/Privacy Posture} & \textbf{Contrast with Safety Agent Suite} \\
        \midrule
        Woebot Campus Programme\cite{FIND_CITATION_PLACEHOLDER} & Daily CBT-aligned chatbot sessions with journaling prompts. & Crisis disclaimers and human referral prompts, but escalation remains manual and analytics are limited. & Lacks dedicated triage agent or orchestration guardrails; actionable insights are not automated, restricting proactive interventions. \\
        Togetherall Peer Community\cite{FIND_CITATION_PLACEHOLDER} & Moderated peer-to-peer forums with clinician oversight and resource hubs. & Strong anonymity policies and moderator workflows, yet response time depends on human moderators. & Provides community support but no automated coaching, triage, or strategic analytics loop as offered by the Safety Agent Suite. \\
        Kognito ``At-Risk'' Simulations\cite{FIND_CITATION_PLACEHOLDER} & Scenario-based training to help faculty/students identify and refer distressed peers. & Focuses on awareness; no live data capture or privacy-sensitive storage since it is a training tool. & Educates stakeholders but does not deliver operational support, automated escalation, or continuous monitoring of student well-being. \\
        \bottomrule
    \end{tabular}
\end{table}

Conceptually, the framework's architecture is best understood as two distinct but integrated operational loops:

\begin{enumerate}
    \item \textbf{The Real-Time Interaction Loop:} This loop handles immediate, synchronous interactions with individual students. When a student sends a message, it is first processed by the \textbf{Safety Triage Agent (STA)} for risk assessment. If the context is deemed safe, the \textbf{Support Coach Agent (SCA)} takes over to provide personalized, evidence-based guidance. Should the user require administrative assistance, such as scheduling an appointment, the workflow is seamlessly handed off to the \textbf{Service Desk Agent (SDA)}. This loop is designed for high-availability, low-latency responses, ensuring that students receive immediate and appropriate support.
    \item \textbf{The Strategic Oversight Loop:} This loop operates on a longer, asynchronous timescale to enable proactive, institution-wide strategy. The \textbf{Insights Agent (IA)} periodically analyzes the anonymized, aggregated data from all student interactions. It generates reports on population-level well-being trends, sentiment analysis, and emerging topics of concern. These reports are delivered to administrators via the Admin Dashboard, providing the empirical evidence needed for data-driven resource allocation, such as commissioning new workshops or adjusting counseling staff schedules. This loop directly addresses the "insight-to-action" gap that plagues current systems \cite{nwoke2025insightautomation, jorno2018actionableinsight}.
\end{enumerate}

The synergy between these two loops is the cornerstone of the framework's design. The real-time loop gathers the data that fuels the strategic loop, while the insights from the strategic loop can be used to configure and improve the proactive interventions delivered by the real-time loop, creating a continuously learning and adaptive support ecosystem.

\subsection{Orchestration Strategy: Rationale for Graph-Based Agent Coordination}

The selection of an appropriate orchestration mechanism for multi-agent coordination is a critical architectural decision that directly impacts system reliability, maintainability, and performance. Classical multi-agent systems literature distinguishes between centralized planners, market-based negotiation schemes, and more recent graph-structured controllers for coordinating autonomous agents \cite{wooldridge1995intelligentagents,wooldridge2009introductionmas}. Contemporary surveys focused on LLM-powered agents demonstrate that orchestration frameworks such as LangGraph provide deterministic state persistence, guardrails, and cycle control that are difficult to obtain in purely contract-net or ad-hoc workflow engines \cite{yang2025aiagentprotocols,tran2025multiagentcollaboration,yu2025agentworkflow}.

Table~\ref{tab:orchestration_patterns} presents a systematic comparison of three primary orchestration approaches, evaluating each against the specific requirements of the Safety Agent Suite. The analysis reveals that while centralized workflows offer simplicity and contract-net approaches provide flexibility, the graph-based stateful orchestrator best aligns with the system's need for deterministic escalation paths, comprehensive auditing capabilities, and robust metric capture infrastructure.

\begin{table}[htbp]
    \centering
    \caption{Comparison of orchestration patterns for the Safety Agent Suite.}
    \label{tab:orchestration_patterns}
    \small % Smaller font for better readability
    \setlength{\tabcolsep}{4pt} % Reduce column separation
    \begin{tabular}{p{3.2cm}p{3.8cm}p{3.8cm}}
        \toprule
        \textbf{Approach} & \textbf{Coordination Strengths} & \textbf{Limitations and Implications for Safety Agent Suite} \\
        \midrule
        Centralized workflow/planner \cite{wooldridge2009introductionmas} & Deterministic control flow and straightforward verification of simple pipelines. & Brittle when the conversation requires branching or repeated loops; a single orchestrator becomes a failure hotspot and hinders human-in-the-loop escalations needed for STA. \\
        Contract-net / market-based negotiation \cite{wooldridge1995intelligentagents,tran2025multiagentcollaboration} & Decentralized task allocation and flexibility for loosely coupled agents. & Negotiation latency and probabilistic assignment make it difficult to guarantee triage deadlines and safety invariants; insufficient for crisis escalation SLAs. \\
        Graph-based, stateful orchestrator (LangGraph) \cite{yang2025aiagentprotocols,yu2025agentworkflow} & Explicit state persistence, guard conditions, and cyclic workflows that support guardrails, retries, and logging. & Requires deliberate state-schema design and emerging tooling, but best aligns with the need for deterministic escalation paths, auditing, and metric capture in Chapters~IV and~V. \\
        \bottomrule
    \end{tabular}
\end{table}

The adoption of LangGraph's graph-based orchestration provides several concrete advantages for the Safety Agent Suite. The stateful edges enable the Safety Triage Agent to enforce risk-score thresholds before delegating control to the Support Coach Agent, while preserving the ability to retry failed operations, maintain comprehensive logs, and escalate exceptions without requiring bespoke infrastructure. This orchestration choice directly supports the evaluation metrics reported in Chapters~IV and~V, particularly those concerning tool-call reliability, end-to-end latency, and system auditability. The deterministic nature of graph-based workflows also facilitates reproducible testing and debugging, which is essential for safety-critical mental health applications where understanding system behavior under failure conditions is paramount.

\begin{figure}[htbp]
    \centering
    \resizebox{0.95\textwidth}{!}{%
    \begin{tikzpicture}[
        entity/.style={rectangle, rounded corners=4pt, draw=ugmBlue, very thick, fill=ugmBlue!6, align=center, minimum width=3.6cm, minimum height=1.4cm},
        external/.style={entity, fill=white},
        datastore/.style={rectangle, draw=ugmBlue, thick, fill=ugmBlue!10, align=center, minimum width=4.4cm, minimum height=1.2cm},
        innerbox/.style={rectangle, rounded corners=3pt, draw=ugmBlue!70, fill=ugmBlue!12, minimum width=3.0cm, minimum height=0.85cm, font=\footnotesize, align=center},
        arrow/.style={-Latex, thick, ugmBlue},
        dashedarrow/.style={-Latex, thick, ugmBlue, dashed}
    ]
        \node[external] (student) {Student\\\footnotesize UGM-AICare App};
        \node[entity, right=3.8cm of student, minimum width=4.6cm, minimum height=5.3cm] (backend) {};
        \node at (backend.north) [yshift=-0.35cm, font=\bfseries\small, text=ugmBlue] {Safety Agent Suite};
        \node[innerbox, fill=ugmGold!15] (aika) at ([yshift=1.25cm]backend.center) {Aika Meta-Agent};
        \node[innerbox] (sta) at ([yshift=0.45cm]backend.center) {Safety Triage Agent};
        \node[innerbox, below=0.2cm of sta] (sca) {Support Coach Agent};
        \node[innerbox, below=0.2cm of sca] (sda) {Service Desk Agent};
        \node[innerbox, below=0.2cm of sda] (ia) {Insights Agent};
        \node[external, right=3.6cm of backend] (staff) {University Staff\\\footnotesize Admin Dashboard};
        \node[datastore, below=1.8cm of backend] (dataplatform) {Data Platform\\\footnotesize Encrypted storage \& analytics};
        \node[external, above=1.8cm of backend] (llm) {LLM Service\\\footnotesize (Gemini API)};

        \draw[arrow] (student) -- node[above, font=\footnotesize]{Messages, mood signal} (backend);
        \draw[arrow] (backend) -- node[above, font=\footnotesize]{Coach responses, resources} (student);
        \draw[arrow] (backend) -- node[above, font=\footnotesize]{Alerts, insights} (staff);
        \draw[dashedarrow] (staff) -- node[below, font=\footnotesize]{Escalation reviews, configuration} (backend);
        \draw[arrow] (backend) -- node[right, font=\footnotesize]{Anonymised logs, metrics} (dataplatform);
        \draw[dashedarrow] (dataplatform) -- node[left, font=\footnotesize]{Aggregated reports} (backend);
        \draw[arrow] (backend) -- node[right, font=\footnotesize]{Structured prompts, tool calls} (llm);
        \draw[dashedarrow] (llm) -- node[left, font=\footnotesize]{Generated responses} (backend);
    \end{tikzpicture}}
    \caption{High-level context of the Safety Agent Suite showing primary stakeholders, orchestration boundaries, and data exchanges. Dashed arrows denote supervisory or configuration interactions.}
    \label{fig:context_diagram}
\end{figure}

%%%%%%%%%%%%%%%%%%%%%%%%%%%%%%%%%%%%%%%%%%%%%%%%%%%%%%%
%%% SECTION 3.3 - FUNCTIONAL ARCHITECTURE %%%
%%%%%%%%%%%%%%%%%%%%%%%%%%%%%%%%%%%%%%%%%%%%%%%%%%%%%%%

\section{Functional Architecture: The Agentic Core}
\label{chap:functional_architecture}

<<<<<<< HEAD
The functional architecture of the framework is designed as a Multi-Agent System (MAS), where the system's overall intelligence and capability emerge from the coordinated actions of its five components: four specialized agents and one meta-agent orchestrator. This section details the "what" of the system by defining the specific role, operational logic, and capabilities of each component within the \textbf{Safety Agent Suite}. Each specialist agent functions as a distinct component within the LangGraph state machine, perceiving its environment through the shared state, executing its logic, and updating the state with its results, while the Aika Meta-Agent coordinates their invocation and synthesizes their outputs.

\subsection{The Safety Triage Agent (STA): The Real-Time Guardian}
=======
The functional architecture of the framework is designed as a Multi-Agent System (MAS), where the system's overall intelligence and capability emerge from the coordinated actions of its four specialized agents. This section details the functional specifications of each agent within the \textbf{Safety Agent Suite}. Each agent functions as a distinct component within the LangGraph state machine, perceiving its environment through the shared state, executing its logic, and updating the state with its results. Table~\ref{tab:agent_specifications} provides a comprehensive comparison of the four agents' roles, inputs, processing logic, and outputs.
>>>>>>> 4ead770f

\subsection{Agent Functional Specifications}

\begin{table}[htbp]
    \centering
    \caption{Functional specifications of the Safety Agent Suite.}
    \label{tab:agent_specifications}
    \tiny
    \setlength{\tabcolsep}{2pt}
    \begin{tabular}{p{2.2cm}p{1.8cm}p{2.5cm}p{2.8cm}p{2.5cm}p{2.0cm}}
        \toprule
        \textbf{Agent} & \textbf{Primary Role} & \textbf{Inputs (Perception)} & \textbf{Processing Logic} & \textbf{Outputs (Actions)} & \textbf{Performance Target} \\
        \midrule
        \textbf{Safety Triage Agent (STA)} & Real-time crisis detection and risk assessment & Current user message $M_t$ (raw text) & High-speed LLM-based classification: $R_t = f_{STA}(M_t; \theta_{LLM})$ where $R_t \in \{\text{Low, Moderate, Critical}\}$. Evaluates indicators of self-harm, severe distress, or urgent help requests. & (1) State graph update with \texttt{risk\_level} = $R_t$; (2) If $R_t$ = Critical: invoke \texttt{escalate\_crisis} tool to flag conversation, create case, present emergency resources. & Latency: <250ms p95; Sensitivity: >90\%; Specificity: >85\% \\
        \midrule
        \textbf{Support Coach Agent (SCA)} & Personalized mental health coaching and therapeutic guidance & (1) Conversation history $H_{t-1}$; (2) Safe user message $M_t$; (3) User progress state (completed modules, check-ins) & Context-aware LLM generation: $A_t = f_{SCA}(M_t, H_{t-1}; \theta_{LLM})$. Produces empathetic, CBT-aligned responses. Invokes \texttt{retrieve\_cbt\_module} when specific skills needed. & (1) Conversational response text; (2) Tool calls for content delivery (CBT modules); (3) \texttt{record\_module\_completion} for progress logging. & Response quality: >3.5/5 on CBT rubric; Engagement: session duration >5 min \\
        \midrule
        \textbf{Service Desk Agent (SDA)} & Administrative workflow automation (case management, scheduling) & (1) Escalation events from STA (conversation ID, risk level); (2) Scheduling requests from SCA (user ID, desired times); (3) Admin commands (close case, add note) & Procedural, tool-based execution. Sequences pre-defined actions: e.g., \texttt{create\_case} $\rightarrow$ \texttt{assign\_case\_status("New")}. No generative text. & (1) Database mutations (create/update/close cases); (2) External API calls (calendar availability, booking); (3) Notifications (email, dashboard alerts to counselors). & Tool-call success: >95\%; Idempotent retries: max 3 attempts \\
        \midrule
        \textbf{Insights Agent (IA)} & Population-level analytics and trend identification & (1) Time-based trigger (weekly Cron); (2) Read-only access to anonymized \texttt{conversation\_logs} table & NLP pipeline: (1) Topic modeling (LDA/transformer clustering); (2) Sentiment analysis (population score over time); (3) LLM-based summarization of findings. & (1) Structured report (JSON/PDF with visualizations); (2) Admin Dashboard update; (3) Optional email notification to stakeholders. & Topic stability: JS divergence <0.15 week-over-week; Report latency: <60s \\
        \bottomrule
    \end{tabular}
\end{table}

\subsection{Agent Design Rationale and Assumptions}

Each agent's design incorporates specific assumptions and validation strategies to ensure reliability and safety within the overall system architecture. This subsection details the design constraints, operational assumptions, and validation approaches for each of the four agents.

\subsubsection{Safety Triage Agent Design Constraints}

The STA operates under the following assumptions and constraints:

\begin{enumerate}
    \item \textbf{Input sanitization}: Incoming messages $M_t$ are assumed to be UTF-8 encoded text that has been pre-filtered for profanity and noise by upstream input validation layers.
    
    \item \textbf{Confidence thresholding}: The agent applies a calibrated confidence threshold (LLM softmax score $\geq 0.6$) before assigning critical risk labels. Messages with lower confidence scores are flagged for human counselor review to minimize false positives while maintaining high sensitivity for genuine crises.
    
    \item \textbf{Validation methodology}: The prompt template and \texttt{escalate\_crisis} tool schema were validated against the synthetic crisis corpus. Performance characteristics (sensitivity, specificity, latency) are evaluated through scenario-based metrics reported in Chapter~\ref{sec:rq1} \cite{FIND_CITATION_PLACEHOLDER}.
\end{enumerate}

\subsubsection{Support Coach Agent Design Constraints}

The SCA's design incorporates the following assumptions:

\begin{enumerate}
    \item \textbf{Pre-sanitized input}: The agent assumes that all incoming messages $M_t$ have been vetted by the STA and deemed safe for conversational processing, eliminating the need for redundant crisis detection logic.
    
    \item \textbf{Context window management}: Conversation history $H_{t-1}$ is maintained with a maximum of 50 dialogue turns to bound context length and prevent token overflow in the LLM context window. Older messages are summarized or archived when this threshold is reached.
    
    \item \textbf{Scope boundaries}: The agent enforces strict refusal policies for out-of-scope clinical topics (e.g., medication advice, diagnosis, emergency medical conditions) and automatically escalates administrative intents (e.g., appointment scheduling) to the Service Desk Agent. These policies prevent scope creep and maintain appropriate boundaries for an AI coaching system.
    
    \item \textbf{Quality assurance}: Prompt templates and tool schemas underwent peer review and are evaluated via rubric-based assessment measuring CBT alignment, empathy, and engagement metrics as detailed in Chapter~\ref{sec:rq2} \cite{FIND_CITATION_PLACEHOLDER}.
\end{enumerate}

\subsubsection{Service Desk Agent Design Constraints}

The SDA's procedural architecture requires:

\begin{enumerate}
    \item \textbf{Input validation}: All structured events must carry validated UUIDs, ISO-8601 formatted timestamps, and pass schema validation in upstream components before reaching the agent. This ensures data integrity and prevents malformed requests from disrupting workflow execution.
    
    \item \textbf{Idempotency and retry logic}: The agent enforces idempotent tool execution with exponential backoff (delays: 1s, 2s, 4s) to handle transient failures gracefully. After three failed retry attempts, the system escalates to human staff to prevent infinite loops and ensure critical cases receive attention.
    
    \item \textbf{Integration testing}: Tool schemas and workflow sequences were exercised through comprehensive integration tests that verify correct database state transitions, external API interactions, and notification delivery as summarized in Chapter~\ref{sec:rq2} \cite{FIND_CITATION_PLACEHOLDER}.
\end{enumerate}

\subsubsection{Insights Agent Design Constraints}

The IA operates under strict privacy-preserving constraints:

\begin{enumerate}
    \item \textbf{Anonymization requirements}: The agent accesses only anonymized conversation logs that have been aggregated with minimum cohort size thresholds (k $\geq$ 50 to maintain k-anonymity). This prevents re-identification attacks through demographic or temporal correlation.
    
    \item \textbf{Data retention limits}: Logs are retained for a maximum of 90 days in accordance with institutional data retention policies, after which they are permanently deleted to minimize privacy risk exposure.
    
    \item \textbf{Output suppression}: Analytics outputs for cohorts below the minimum threshold are automatically suppressed to prevent potential re-identification through small sample sizes.
    
    \item \textbf{Pipeline validation}: Analytical prompts and NLP pipelines (topic modeling, sentiment analysis) were stress-tested through stability checks that measure consistency across multiple runs and temporal windows, as reported in Chapter~\ref{sec:rq4} \cite{FIND_CITATION_PLACEHOLDER}.
\end{enumerate}

\subsection{Agent Processing Formalization}

To provide mathematical rigor to the agent specifications, this subsection formalizes the core decision functions employed by each agent. These formalizations ground the qualitative descriptions in Table~\ref{tab:agent_specifications} within a consistent computational framework.

\subsubsection{Safety Triage Agent Classification Function}
\label{subsubsec:sta_classification_function}

The STA's classification function maps a user message to a discrete risk level:
\begin{equation}
    R_t = f_{STA}(M_t; \theta_{LLM}) : \mathcal{M} \rightarrow \mathcal{R}
\end{equation}
where $\mathcal{M}$ is the space of all possible user messages (UTF-8 strings), $\mathcal{R} = \{\text{Low, Moderate, Critical}\}$ is the set of risk levels, and $\theta_{LLM}$ represents the parameters of the Gemini 2.5 Pro model. The function is implemented through a structured prompt that instructs the LLM to evaluate crisis indicators (self-harm ideation, violence, acute distress) and return a classification with confidence score.

\subsubsection{Support Coach Agent Response Generation}

The SCA's response generation function produces contextually appropriate therapeutic responses:
\begin{equation}
    A_t = f_{SCA}(M_t, H_{t-1}; \theta_{LLM}) : \mathcal{M} \times \mathcal{H} \rightarrow \mathcal{A}
\end{equation}
where $H_{t-1} = \{M_1, A_1, M_2, A_2, \ldots, M_{t-1}, A_{t-1}\}$ is the conversation history up to turn $t-1$, $\mathcal{H}$ is the space of all possible conversation histories, and $\mathcal{A}$ is the space of agent responses. The function incorporates user progress state implicitly through retrieved context from the database.

<<<<<<< HEAD
\subsection{The Aika Meta-Agent: Unified Orchestration Layer}
\label{sec:aika_meta_agent}

While the four specialized agents (STA, SCA, SDA, IA) constitute the core intelligence of the Safety Agent Suite, their effective coordination requires an additional orchestration layer that addresses a fundamental challenge in multi-agent systems: how to present a unified, coherent interface to heterogeneous user roles while dynamically routing requests to the appropriate specialist based on intent classification, role-based access control, and conversational context \cite{wooldridge2009introductionmas, burguillo2017multiagentsystems}.

\subsubsection{Motivation and Formal Problem Statement}

In traditional multi-agent architectures, users must explicitly select their target agent, introducing decision friction and potential misrouting. This becomes particularly problematic in mental health applications where a single user utterance may require sequential processing by multiple agents (e.g., crisis detection followed by therapeutic coaching). Furthermore, different stakeholder classes (students, counselors, administrators) require fundamentally different interaction paradigms with the same underlying agent infrastructure.

The Aika Meta-Agent addresses this orchestration challenge by functioning as a \textbf{context-aware dispatcher and personality synthesizer}. The name "Aika", combining the Japanese characters for "love/affection" and "excellence/beautiful", encapsulates the system's dual mandate: delivering compassionate, human-centered support while maintaining technical rigor and operational excellence.

Formally, the orchestration problem can be stated as follows. Let $\mathcal{U} = \{u_1, u_2, \ldots, u_n\}$ represent the set of user messages, $\mathcal{R} = \{\texttt{student}, \texttt{counselor}, \texttt{admin}\}$ denote the set of authenticated user roles, and $\mathcal{H}_t = \{(u_1, a_1), (u_2, a_2), \ldots, (u_{t-1}, a_{t-1})\}$ represent the conversation history up to time $t$, where each tuple $(u_i, a_i)$ pairs a user utterance with the system's response. The agent space is defined as $\mathcal{A} = \{A_{\text{STA}}, A_{\text{SCA}}, A_{\text{SDA}}, A_{\text{IA}}\}$.

The orchestration function $\Phi_{\text{Aika}}$ must satisfy:
\begin{equation}
\Phi_{\text{Aika}}: \mathcal{U} \times \mathcal{R} \times \mathcal{H} \rightarrow \mathcal{A}^* \times \mathcal{P}
\label{eq:orchestration_function}
\end{equation}
where $\mathcal{A}^*$ denotes a sequence of agent invocations (allowing for multi-agent workflows), and $\mathcal{P}$ is the personality space encoding role-appropriate linguistic register, tone, and domain-specific terminology.

The orchestration must satisfy several invariants:
\begin{enumerate}
    \item \textbf{Safety First (Crisis Routing):} $\forall u \in \mathcal{U}, r = \texttt{student} \Rightarrow A_{\text{STA}} \in \Phi_{\text{Aika}}(u, r, \mathcal{H})$
    \item \textbf{Role-Based Access Control:} Privileged operations (case management, analytics) are only accessible to authenticated staff: $\Phi_{\text{Aika}}(u, \texttt{student}, \mathcal{H}) \cap \{A_{\text{SDA}}, A_{\text{IA}}\} = \emptyset$ for administrative queries
    \item \textbf{Deterministic Safety Escalation:} High-risk classifications must deterministically route to SDA: $f_{\text{STA}}(u) \geq \theta_{\text{critical}} \Rightarrow A_{\text{SDA}} \in \Phi_{\text{Aika}}(u, r, \mathcal{H})$
\end{enumerate}

\subsubsection{Architectural Pattern: Hierarchical Meta-Agent Coordination}

Aika implements a \textbf{hierarchical coordinator-specialist architecture} \cite{durfee1999distributedsystems, stone2000multiagentcoordination}, distinct from flat peer-to-peer agent negotiation schemes (e.g., Contract Net Protocol \cite{smith1980contractnet}) or fully decentralized market-based approaches. In this pattern, a meta-controller maintains global state and routing policies while delegating task execution to domain specialists.

The architecture can be formalized as a two-level hierarchy:
\begin{equation}
\text{Level 1 (Meta-Layer)}: \quad \mathcal{M} = (\mathcal{S}_{\text{global}}, \pi_{\text{route}}, \psi_{\text{synthesize}})
\label{eq:meta_layer}
\end{equation}
where:
\begin{itemize}
    \item $\mathcal{S}_{\text{global}}$ is the global state space containing user role, session context, and agent invocation history
    \item $\pi_{\text{route}}: \mathcal{S}_{\text{global}} \times \mathcal{U} \rightarrow \mathcal{A}$ is the routing policy function
    \item $\psi_{\text{synthesize}}: \mathcal{A}^* \times \mathcal{R} \rightarrow \text{Response}$ is the response synthesis function that aggregates specialist outputs into a role-coherent reply
\end{itemize}

\begin{equation}
\text{Level 2 (Specialist Layer)}: \quad \mathcal{S} = \{(A_i, \mathcal{D}_i, f_i) \mid i \in \{\text{STA, SCA, SDA, IA}\}\}
\label{eq:specialist_layer}
\end{equation}
where each specialist agent $A_i$ operates over its domain $\mathcal{D}_i$ with processing function $f_i$.

The routing policy $\pi_{\text{route}}$ is implemented as a compositional function:
\begin{equation}
\pi_{\text{route}}(s, u) = \pi_{\text{role}}(r) \circ \pi_{\text{intent}}(u, \mathcal{H}) \circ \pi_{\text{safety}}(u)
\label{eq:routing_composition}
\end{equation}
where:
\begin{itemize}
    \item $\pi_{\text{safety}}(u) \rightarrow \{A_{\text{STA}}\}$ for all student messages (safety-first invariant)
    \item $\pi_{\text{intent}}(u, \mathcal{H}) \rightarrow \mathcal{I}$ classifies user intent into $\mathcal{I} = \{\texttt{crisis}, \texttt{support}, \texttt{scheduling}, \texttt{analytics}\}$
    \item $\pi_{\text{role}}(r)$ applies role-specific constraints: $\pi_{\text{role}}(\texttt{student}) \cap \{A_{\text{IA}}\} = \emptyset$
\end{itemize}

\subsubsection{Role-Based Orchestration Workflows}

The meta-agent implements distinct workflow graphs for each user role, formalized as finite state machines over the agent space.

\paragraph{Student Workflow ($r = \texttt{student}$)}
For student interactions, the workflow implements a safety-first pipeline:
\begin{equation}
\Gamma_{\text{student}}(u, \mathcal{H}) = \begin{cases}
A_{\text{STA}} \rightarrow A_{\text{SCA}} \rightarrow \text{END} & \text{if } R(u) \in [\text{Low}, \text{Moderate}] \\
A_{\text{STA}} \rightarrow A_{\text{SDA}} \rightarrow \text{END} & \text{if } R(u) \in [\text{High}, \text{Critical}]
\end{cases}
\label{eq:student_workflow}
\end{equation}
where $R(u)$ is the risk classification output by $f_{\text{STA}}(u; \theta_{\text{LLM}})$.

The personality function for students is defined as:
\begin{equation}
\psi_{\texttt{student}}(a_{\text{specialist}}) = \text{Transform}(a_{\text{specialist}}, \mathcal{T}_{\text{empathetic}}, \mathcal{L}_{\text{informal-ID}})
\label{eq:student_personality}
\end{equation}
where $\mathcal{T}_{\text{empathetic}}$ represents empathetic tone markers (e.g., "Aku mengerti kamu sedang...") and $\mathcal{L}_{\text{informal-ID}}$ denotes informal Indonesian linguistic register.

\paragraph{Administrator Workflow ($r = \texttt{admin}$)}
For administrative users, the workflow bifurcates based on query classification:
\begin{equation}
\Gamma_{\text{admin}}(u, \mathcal{H}) = \begin{cases}
A_{\text{IA}} \rightarrow \text{END} & \text{if } \texttt{classify\_intent}(u) = \texttt{analytics} \\
A_{\text{SDA}} \rightarrow \text{END} & \text{if } \texttt{classify\_intent}(u) = \texttt{operational}
\end{cases}
\label{eq:admin_workflow}
\end{equation}

The personality transform for administrators emphasizes data-driven professionalism:
\begin{equation}
\psi_{\texttt{admin}}(a_{\text{specialist}}) = \text{Transform}(a_{\text{specialist}}, \mathcal{T}_{\text{analytical}}, \mathcal{L}_{\text{formal-ID/EN}})
\label{eq:admin_personality}
\end{equation}

\paragraph{Counselor Workflow ($r = \texttt{counselor}$)}
For clinical staff, the workflow provides integrated case management and insights:
\begin{equation}
\Gamma_{\text{counselor}}(u, \mathcal{H}) = \begin{cases}
A_{\text{SDA}} \rightarrow A_{\text{IA}} \rightarrow \text{END} & \text{if } \texttt{classify\_intent}(u) = \texttt{case\_query} \\
A_{\text{SDA}} \rightarrow A_{\text{SCA}} \rightarrow \text{END} & \text{if } \texttt{classify\_intent}(u) = \texttt{intervention\_plan}
\end{cases}
\label{eq:counselor_workflow}
\end{equation}

The personality adopts clinical terminology and evidence-based framing:
\begin{equation}
\psi_{\texttt{counselor}}(a_{\text{specialist}}) = \text{Transform}(a_{\text{specialist}}, \mathcal{T}_{\text{clinical}}, \mathcal{V}_{\text{CBT/therapeutic}})
\label{eq:counselor_personality}
\end{equation}
where $\mathcal{V}_{\text{CBT/therapeutic}}$ denotes the specialized vocabulary space for therapeutic interventions.

\subsubsection{LangGraph StateGraph Implementation}

The Aika orchestrator is implemented as a LangGraph StateGraph with typed state management. The state schema extends the base \texttt{SafetyAgentState}:
\begin{equation}
\texttt{AikaState} = \texttt{SafetyAgentState} \cup \{\texttt{user\_role}, \texttt{intent\_class}, \texttt{agent\_sequence}, \texttt{routing\_metadata}\}
\label{eq:aika_state}
\end{equation}

The graph structure implements the routing composition from Equation~\ref{eq:routing_composition}:
\begin{align}
\texttt{workflow} &= \texttt{StateGraph(AikaState)} \nonumber \\
\texttt{nodes} &= \{\texttt{classify\_intent}, \texttt{route\_by\_role}, \texttt{invoke\_sta}, \texttt{invoke\_sca}, \nonumber \\
&\quad\quad \texttt{invoke\_sda}, \texttt{invoke\_ia}, \texttt{synthesize\_response}\} \label{eq:langgraph_nodes}
\end{align}

Conditional edges implement the role-based workflows from Equations~\ref{eq:student_workflow}--\ref{eq:counselor_workflow}:
\begin{equation}
\texttt{add\_conditional\_edges}(\texttt{classify\_intent}, \lambda s: \pi_{\text{role}}(s.\texttt{user\_role}), \mathcal{E}_{\text{role}})
\label{eq:conditional_routing}
\end{equation}
where $\mathcal{E}_{\text{role}}$ maps role states to specialist invocation nodes.

Figure~\ref{fig:aika_orchestration} illustrates the complete orchestration flow, showing how Aika coordinates role-based routing to the Safety Agent Suite specialists.

\begin{figure}[h]
    \centering
    \begin{tikzpicture}[
        node distance=1.2cm and 1.5cm,
        % Academic style definitions
        metanode/.style={
            rectangle, 
            draw=black!80, 
            line width=0.8pt,
            fill=black!5, 
            align=center, 
            minimum width=4.5cm, 
            minimum height=1.2cm, 
            font=\small\sffamily
        },
        rolenode/.style={
            rectangle, 
            draw=black!60, 
            line width=0.6pt,
            fill=white, 
            align=center, 
            minimum width=2.8cm, 
            minimum height=0.9cm, 
            font=\footnotesize\sffamily
        },
        agentnode/.style={
            rectangle, 
            draw=black!70, 
            line width=0.6pt,
            fill=black!3, 
            align=center, 
            minimum width=2.5cm, 
            minimum height=0.85cm, 
            font=\footnotesize\sffamily
        },
        % Arrow styles
        inputarrow/.style={
            -Stealth, 
            line width=0.7pt,
            black!70
        },
        routearrow/.style={
            -Stealth, 
            line width=0.6pt,
            black!60
        },
        backarrow/.style={
            -Stealth, 
            line width=0.5pt,
            black!50,
            dashed
        },
        % Label styles
        edgelabel/.style={
            font=\scriptsize,
            align=center,
            fill=white,
            inner sep=1pt
        },
        % Layer boxes
        layerbox/.style={
            rectangle,
            draw=black!30,
            line width=0.4pt,
            rounded corners=2pt,
            inner sep=8pt
        }
    ]
        % User Role Layer
        \node[rolenode] (student) {\textbf{Student}\\{\scriptsize$r = \texttt{student}$}};
        \node[rolenode, right=of student] (admin) {\textbf{Administrator}\\{\scriptsize$r = \texttt{admin}$}};
        \node[rolenode, right=of admin] (counselor) {\textbf{Counselor}\\{\scriptsize$r = \texttt{counselor}$}};
        
        % Layer label for user roles
        \node[left=0.3cm of student, font=\scriptsize, text width=1.5cm, align=right] (userlabel) {\textit{User\\Roles}};
        
        % Meta-Agent Layer
        \node[metanode, below=2cm of admin] (aika) {
            \textbf{Aika Meta-Agent}\\
            {\scriptsize Orchestration: $\Phi_{\text{Aika}}(u, r, \mathcal{H})$}
        };
        
        % Layer label for meta-agent
        \node[left=0.3cm of aika, font=\scriptsize, text width=1.5cm, align=right] (metalabel) {\textit{Meta-\\Layer}};
        
        % Specialist Agent Layer
        \node[agentnode, below left=2.2cm and 3.5cm of aika] (sta) {
            \textbf{STA}\\
            {\scriptsize $f_{\text{STA}}$}
        };
        \node[agentnode, right=0.8cm of sta] (sca) {
            \textbf{SCA}\\
            {\scriptsize $f_{\text{SCA}}$}
        };
        \node[agentnode, right=0.8cm of sca] (sda) {
            \textbf{SDA}\\
            {\scriptsize $f_{\text{SDA}}$}
        };
        \node[agentnode, right=0.8cm of sda] (ia) {
            \textbf{IA}\\
            {\scriptsize $f_{\text{IA}}$}
        };
        
        % Layer label for specialist agents
        \node[left=0.3cm of sta, font=\scriptsize, text width=1.5cm, align=right] (agentlabel) {\textit{Specialist\\Agents}};
        
        % Input arrows from user roles to meta-agent
        \draw[inputarrow] (student.south) -- node[edgelabel, left, pos=0.4] {$u, \mathcal{H}_t$} (aika.north -| student.south);
        \draw[inputarrow] (admin.south) -- node[edgelabel, above, pos=0.3] {$u, \mathcal{H}_t$} (aika.north);
        \draw[inputarrow] (counselor.south) -- node[edgelabel, right, pos=0.4] {$u, \mathcal{H}_t$} (aika.north -| counselor.south);
        
        % Routing arrows from meta-agent to specialists
        \draw[routearrow] (aika.south) -- ++(-3.5,-0.8) -- node[edgelabel, above left, pos=0.7] {$\pi_{\text{route}}$} (sta.north);
        \draw[routearrow] (aika.south) -- ++(-1.3,-0.8) -- node[edgelabel, above left, pos=0.6] {$\Gamma_{\texttt{student}}$} (sca.north);
        \draw[routearrow] (aika.south) -- ++(1.3,-0.8) -- node[edgelabel, above right, pos=0.6] {$\Gamma_{\texttt{admin}}$} (sda.north);
        \draw[routearrow] (aika.south) -- ++(3.5,-0.8) -- node[edgelabel, above right, pos=0.7] {$\Gamma_{\texttt{counselor}}$} (ia.north);
        
        % Response aggregation arrows (dashed)
        \draw[backarrow] (sta.north) -- ++(0,0.5) -| node[edgelabel, above, pos=0.12] {\scriptsize$\psi_{\text{synthesize}}$} (aika.south);
        \draw[backarrow] (sca.north) -- ++(0,0.3) -| (aika.south);
        \draw[backarrow] (sda.north) -- ++(0,0.3) -| (aika.south);
        \draw[backarrow] (ia.north) -- ++(0,0.5) -| (aika.south);
        
        % Agent descriptions below specialist layer
        \node[below=0.15cm of sta, font=\scriptsize, text width=2.3cm, align=center, text=black!60] {
            Crisis Detection\\$R(u) \in [0,3]$
        };
        \node[below=0.15cm of sca, font=\scriptsize, text width=2.3cm, align=center, text=black!60] {
            Empathetic\\Coaching
        };
        \node[below=0.15cm of sda, font=\scriptsize, text width=2.3cm, align=center, text=black!60] {
            Case Management\\Operations
        };
        \node[below=0.15cm of ia, font=\scriptsize, text width=2.3cm, align=center, text=black!60] {
            Privacy-Aware\\Analytics
        };
        
        % Academic-style legend
        \node[below=3.2cm of aika, font=\scriptsize, text width=12cm, align=left] (legend) {
            \textbf{Notation:} 
            $u$ = user message; 
            $r$ = user role; 
            $\mathcal{H}_t$ = conversation history at time $t$; 
            $\pi_{\text{route}}$ = routing policy function; 
            $\Gamma_r$ = role-specific workflow; 
            $\psi_{\text{synthesize}}$ = response synthesis function. 
            Solid arrows represent request routing; dashed arrows represent response aggregation.
        };
    \end{tikzpicture}
    \caption{Hierarchical architecture of the Aika Meta-Agent orchestration system. The meta-layer receives user inputs with role context ($r$) and conversation history ($\mathcal{H}_t$), applies routing policy $\pi_{\text{route}}$ to invoke appropriate specialist agents, and synthesizes responses via $\psi_{\text{synthesize}}$ with role-appropriate personality transforms. The architecture implements the orchestration function from Equation~\ref{eq:orchestration_function} with role-based workflows defined in Equations~\ref{eq:student_workflow}--\ref{eq:counselor_personality}.}
    \label{fig:aika_orchestration}
\end{figure}

\subsubsection{Complexity Analysis and Performance Characteristics}

The orchestration overhead can be analyzed through computational complexity and latency budgets.

\paragraph{Time Complexity}
The routing decision $\pi_{\text{route}}$ involves three sequential operations:
\begin{equation}
T_{\text{orchestration}} = T_{\texttt{auth}}(r) + T_{\texttt{intent}}(u) + T_{\texttt{lookup}}(\mathcal{A})
\label{eq:orchestration_time}
\end{equation}
where:
\begin{itemize}
    \item $T_{\texttt{auth}}(r) = O(1)$ for role verification via JWT token validation
    \item $T_{\texttt{intent}}(u) = O(|u| \cdot d_{\text{LLM}})$ for LLM-based intent classification, where $d_{\text{LLM}}$ is the model's computational depth
    \item $T_{\texttt{lookup}}(\mathcal{A}) = O(1)$ for hash-based agent registry lookup
\end{itemize}

Empirically, intent classification dominates: $T_{\texttt{intent}} \in [100, 200]$ ms (p95), contributing $\approx 10\%$ to the end-to-end latency budget of 1.5s defined in Section~\ref{chap:technical_architecture}.

\paragraph{Space Complexity}
The global state $\mathcal{S}_{\text{global}}$ maintains:
\begin{equation}
|\mathcal{S}_{\text{global}}| = O(|\mathcal{H}|) + O(|\mathcal{R}|) + O(|\mathcal{A}|) = O(k \cdot n + 3 + 4) \approx O(n)
\label{eq:state_complexity}
\end{equation}
where $k$ is the maximum conversation history length (bounded at 50 turns per Section~\ref{chap:functional_architecture}) and $n$ is the average message length. This scales linearly with conversation depth, making it tractable for real-time operation.

\subsubsection{Advantages, Trade-offs, and Design Rationale}

The Aika Meta-Agent architecture provides several formal guarantees and practical benefits:

\begin{enumerate}
    \item \textbf{Safety Invariant Preservation:} By enforcing $A_{\text{STA}} \in \Phi_{\text{Aika}}(u, \texttt{student}, \mathcal{H})$ for all student messages, the meta-layer ensures crisis detection cannot be bypassed through direct agent access.
    
    \item \textbf{Cognitive Load Reduction:} Users interface with a single coherent AI entity ($\Phi_{\text{Aika}}$) rather than selecting from $|\mathcal{A}| = 4$ specialist agents, reducing decision friction by $O(|\mathcal{A}|)$ choices per interaction.
    
    \item \textbf{Role-Based Access Control:} The routing constraints $\pi_{\text{role}}(r)$ enforce privilege separation: students cannot access administrative analytics ($A_{\text{IA}}$) or case management ($A_{\text{SDA}}$), preventing unauthorized data exposure.
    
    \item \textbf{Conversational Coherence:} The synthesis function $\psi_{\text{synthesize}}$ maintains personality consistency across multi-agent workflows, avoiding jarring tone shifts that would occur in naive agent chaining.
    
    \item \textbf{Modularity and Maintainability:} Changes to specialist agent logic (e.g., updating CBT prompts in $f_{\text{SCA}}$) do not require modifications to $\Phi_{\text{Aika}}$, as long as input/output schemas remain stable.
\end{enumerate}

However, this design introduces measurable trade-offs:

\begin{enumerate}
    \item \textbf{Latency Overhead:} Intent classification adds $T_{\texttt{intent}} \approx 150$ ms (median) before specialist invocation, increasing p95 end-to-end latency from $\approx 1.3$s (direct agent access) to $\approx 1.5$s (via Aika). This overhead is deemed acceptable given the $<2$s threshold for conversational UI responsiveness \cite{nielsen1993responsetimes}.
    
    \item \textbf{Single Point of Failure:} The centralized orchestration pattern makes $\Phi_{\text{Aika}}$ a critical component whose failure blocks all user interactions. This is mitigated through stateless implementation (enabling horizontal scaling) and circuit breaker patterns for LLM API failures.
    
    \item \textbf{Prompt Engineering Complexity:} Maintaining role-consistent personalities across $|\mathcal{R}| = 3$ roles and $|\mathcal{A}| = 4$ agents requires careful curation of $\psi_{\text{synthesize}}$ transforms, validated through user acceptance testing (not formalized in this prototype).
\end{enumerate}

\subsubsection{Integration with Evaluation Framework}

The Aika Meta-Agent's performance is evaluated indirectly through the metrics framework defined in Chapter~\ref{sec:rq1}--\ref{sec:rq4}:

\begin{enumerate}
    \item \textbf{Routing Accuracy (RQ2):} Let $\mathcal{E}_{\text{route}}$ denote routing errors (misclassified intents). The orchestrator's contribution to workflow reliability is measured as:
    \begin{equation}
    \text{Accuracy}_{\text{route}} = 1 - \frac{|\mathcal{E}_{\text{route}}|}{|\mathcal{U}_{\text{test}}|}
    \label{eq:routing_accuracy}
    \end{equation}
    Target: $\text{Accuracy}_{\text{route}} \geq 0.95$ (i.e., $<5\%$ misrouting rate).
    
    \item \textbf{Latency Contribution (RQ1, RQ2):} The orchestration overhead is incorporated into end-to-end measurements:
    \begin{equation}
    T_{\text{total}} = T_{\text{orchestration}} + \sum_{A_i \in \Phi_{\text{Aika}}(u,r,\mathcal{H})} T_{A_i}
    \label{eq:total_latency}
    \end{equation}
    Target: $T_{\text{orchestration}}$ contributes $<15\%$ to $T_{\text{total}}$ (measured via p95 latency breakdown).
    
    \item \textbf{Safety Escalation Preservation (RQ1):} The meta-agent must not introduce false negatives in crisis routing:
    \begin{equation}
    \forall u : f_{\text{STA}}(u) \geq \theta_{\text{critical}} \Rightarrow A_{\text{SDA}} \in \Phi_{\text{Aika}}(u, \texttt{student}, \mathcal{H})
    \label{eq:safety_preservation}
    \end{equation}
    This invariant is verified through crisis corpus testing (Section~\ref{sec:rq1}).
\end{enumerate}

\subsubsection{Positioning in Multi-Agent Systems Literature}

The Aika Meta-Agent instantiates a \textbf{mediator pattern} \cite{gamma1994designpatterns} within the multi-agent systems framework, combining elements of:
\begin{itemize}
    \item \textbf{Blackboard architectures} \cite{engelmore1988blackboard}, where $\mathcal{S}_{\text{global}}$ serves as shared knowledge space
    \item \textbf{Hierarchical task networks} \cite{erol1994htn}, where $\Gamma_r$ decomposes high-level goals into specialist subtasks
    \item \textbf{Belief-Desire-Intention (BDI) orchestration} \cite{rao1995bdi}, where routing policies encode institutional-level intentions (safety-first mandate, RBAC compliance)
\end{itemize}

This design contrasts with fully decentralized approaches (e.g., multi-agent reinforcement learning \cite{busoniu2008marl}) by prioritizing deterministic safety guarantees and explainable routing decisions over emergent coordination, a critical requirement for safety-critical healthcare applications \cite{topol2019deepmedicine}.

By introducing the Aika Meta-Agent as the fifth component of the framework, the system achieves a synthesis of specialized expertise (via the four Safety Agent Suite agents) and unified user experience (via centralized orchestration with personality adaptation). This architectural layering enables the framework to scale from individual student support to institution-wide analytics while maintaining the safety-first invariants that define its clinical validity.

\begin{figure}[h]
=======
\begin{figure}[htbp]
>>>>>>> 4ead770f
    \centering
    \resizebox{0.95\textwidth}{!}{%
    \begin{tikzpicture}[
        node distance=2.3cm,
        actor/.style={rectangle, rounded corners=4pt, draw=ugmBlue, very thick, fill=white, align=center, minimum width=2.8cm, minimum height=1.1cm},
        agent/.style={rectangle, rounded corners=4pt, draw=ugmBlue, thick, fill=ugmBlue!7, align=center, minimum width=3.0cm, minimum height=1.1cm, font=\footnotesize},
        datastore/.style={rectangle, draw=ugmBlue, thick, fill=ugmBlue!10, align=center, minimum width=3.0cm, minimum height=1.1cm, font=\footnotesize},
        arrow/.style={-Latex, thick, ugmBlue},
        dashedarrow/.style={-Latex, thick, ugmBlue, dashed}
    ]
        \node[actor] (user) {Student};
        \node[agent, right=of user] (sta) {Safety Triage Agent};
        \node[agent, right=of sta] (sca) {Support Coach Agent};
        \node[actor, right=of sca] (studentReturn) {Student Response};

        \draw[arrow] (user) -- node[above, font=\footnotesize]{Message} (sta);
        \draw[arrow] (sta) -- node[above, font=\footnotesize]{Safe prompt} (sca);
        \draw[arrow] (sca) -- node[above, font=\footnotesize]{Coaching reply} (studentReturn);

        \node[agent, below=2.0cm of sta] (sda) {Service Desk Agent};
        \node[actor, right=of sda] (admin) {Counselor / Staff};
        \draw[arrow] (sta) -- node[left, font=\footnotesize]{Escalation} (sda);
        \draw[arrow] (sda) -- node[above, font=\footnotesize]{Case alert} (admin);
        \draw[dashedarrow] (admin) -- node[below, font=\footnotesize]{Resolution update} (sda);

        \node[datastore, below=2.0cm of sca] (progress) {Progress Logs};
        \draw[arrow] (sca) -- node[right, font=\footnotesize]{Module completion} (progress);

        \node[agent, below=1.6cm of progress] (ia) {Insights Agent};
        \node[datastore, right=of ia] (analytics) {Aggregated Reports};
        \draw[arrow] (progress) -- node[right, font=\footnotesize]{Anonymised traces} (ia);
        \draw[arrow] (ia) -- node[above, font=\footnotesize]{Weekly summary} (analytics);
        \draw[arrow] (ia) -- node[left, font=\footnotesize]{Trend alert} (admin);
    \end{tikzpicture}}
    \caption{Data flow between the Safety Agent Suite and its users. Solid arrows show operational data paths; dashed arrows show supervisory feedback.}
    \label{fig:dfd}
\end{figure}


\section{Security and Privacy Threat Model}
\label{sec:threat_model}

Protecting student data and maintaining institutional trust require an explicit articulation of adversaries, assets, and mitigations. Table~\ref{tab:threat_model} summarises the threat model adopted for the Safety Agent Suite, drawing on STRIDE/LINDDUN heuristics and privacy-by-design obligations.\cite{FIND_CITATION_PLACEHOLDER}

\begin{table}[htbp]
    \centering
    \caption{Threat model overview.}
    \label{tab:threat_model}
    \small % Reduce font size for better fit
    \setlength{\tabcolsep}{3pt} % Reduce column separation
    \begin{tabular}{p{2.8cm}p{3.2cm}p{3.2cm}p{3.2cm}}
        \toprule
        \textbf{Actor / Threat} & \textbf{Targeted Asset} & \textbf{Likely Impact} & \textbf{Mitigations / Controls} \\
        \midrule
        Compromised student account & Conversation logs, risk flags & Exposure of sensitive disclosures; spoofed escalations & MFA and device attestation (frontend); STA confidence thresholds with human verification; audit trail review (Chapter~\ref{sec:rq1}). \\
        Malicious insider (staff) & Case notes, progress logs & Unauthorised browsing or data exfiltration & Role-based access control, immutable audit logs, case access alerts, quarterly review. \\
        External attacker (API abuse) & Backend endpoints, tooling & Prompt injection, denial of service, data tampering & API gateway with rate limiting, input sanitation, LangGraph guardrails, automated anomaly detection on latency/tool-failure metrics. \\
        Analytics linkage attack & Aggregated insights & Re-identification through small cohorts & Minimum cohort size thresholds, suppression of rare categories and small sample sizes (Chapter~\ref{sec:rq4}). \\
        Model supply-chain risks & LLM outputs / prompts & Hallucinated or unsafe responses & Structured prompts, refusal and escalation policies, prompt/response logging with red-team testing cadence. \\
        Infrastructure failure & Agent orchestration state & Service outage, message loss & Stateless frontend, checkpointed LangGraph state, automated failover for database replicas, latency SLOs monitored (Section~\ref{chap:technical_architecture}). \\
        \bottomrule
    \end{tabular}
\end{table}

These mitigations align with institutional policies and inform the evaluation metrics in Chapter~IV (e.g., STA sensitivity to avoid under- or over-escalation) and the privacy discussion in Chapter~V. Residual risks---such as novel jailbreak prompts or emergent privacy attacks---are addressed through scheduled red-team exercises, update audits for commercial APIs, and continuous monitoring of anomaly indicators.


%%%%%%%%%%%%%%%%%%%%%%%%%%%%%%%%%%%%%%%%%%%%%%%%%%%%%%%
%%% SECTION 3.4 - TECHNICAL ARCHITECTURE %%%
%%%%%%%%%%%%%%%%%%%%%%%%%%%%%%%%%%%%%%%%%%%%%%%%%%%%%%%

\section{Technical Architecture}
\label{chap:technical_architecture}

This section details the "how" of the system, providing the engineering blueprint for the agentic AI framework. The architecture is designed following a modern, service-oriented pattern, which decouples the primary components of the system into distinct, independently deployable services. This approach enhances maintainability, scalability, and promotes a clean separation of concerns \cite{newman2021buildingmicroservices, richards2020softwarearchitecture}. The framework consists of three core services: a unified frontend application, a backend service that houses the agentic core, and a data persistence service for all storage needs.

\subsection{Overall System Architecture}
\label{sec:overall_system_architecture}

The overall technical architecture is visualized in Figure \ref{fig:system_architecture_diagram}. It is a monolithic frontend-backend structure composed of three primary services that work in concert to deliver the full functionality of the framework to both students and administrators.

\begin{enumerate}
    \item \textbf{Frontend Service (UGM-AICare Web Application):} This is a comprehensive web application built using the \textbf{Next.js} framework. It serves two distinct user-facing roles from a single codebase:
        \begin{itemize}
            \item \textbf{The User Portal:} This is the interface for students. It provides access to features such as a journaling system, a user dashboard for tracking progress, and the `/aika` chat interface for direct interaction with the Support Coach Agent (SCA) and Safety Triage Agent (STA). It also handles features like appointment scheduling with counselors.
            \item \textbf{The Admin Dashboard:} This is a secure, role-protected area of the application for university staff and counselors. Its responsibilities include rendering the analytics and insights provided by the Insights Agent (IA), displaying real-time alerts for flagged conversations, and providing a case management system to act on escalations from the STA and SDA.
        \end{itemize}
    \item \textbf{Backend Service (The Agentic Core):} This service is the "brain" of the entire operation, built using the \textbf{FastAPI} Python framework. It exposes a \textbf{REST API} through which the unified Next.js frontend communicates. The backend is responsible for handling all business logic, including processing incoming chat messages from the User Portal, orchestrating the agents within the LangGraph state machine, making calls to the Google Gemini API, and interacting with the database. The asynchronous capabilities of FastAPI are critical for efficiently managing multiple concurrent conversations and long-running agentic tasks.
    \item \textbf{Data Persistence Service:} A \textbf{PostgreSQL} relational database serves as the single source of truth for the system. It is responsible for storing all persistent data, including user information (anonymized), conversation logs, clinical case data, and generated reports.
\end{enumerate}

<<<<<<< HEAD
=======
\subsubsection{Capacity Planning and Performance Targets}

To ensure the architecture meets the safety and responsiveness requirements evaluated in Chapter~\ref{sec:rq1}, we define the following planning assumptions:
\begin{itemize}
    \item \textbf{Latency budgets:} STA classification must complete within 250~ms p95 and 500~ms p99, while end-to-end conversational responses (STA~+~SCA) target 1.5~s p95 under nominal load. These targets are theoretically justified by the real-time performance model in Section~\ref{subsubsec:performance_requirements}. Scenario results in Chapter~\ref{sec:rq1} and Chapter~\ref{sec:rq2} will be benchmarked against these SLOs.
    \item \textbf{Concurrency expectations:} The system is sized for 500 concurrent student sessions (peak exam season) with headroom to burst to 1,000. Each FastAPI worker handles approximately 20 concurrent conversations; horizontal scaling of backend pods maintains SLA compliance.
    \item \textbf{Horizontal scaling strategy:} Stateless Next.js frontend instances auto-scale behind a CDN; the FastAPI+LangGraph service scales via container orchestration (e.g., Kubernetes HPA) using CPU and latency metrics; PostgreSQL employs read replicas for analytics workloads while the primary instance handles transactional writes. Queueing (e.g., Redis streams) buffers asynchronous Insights Agent jobs to decouple heavy analytics from real-time triage.
    \item \textbf{Resilience and monitoring:} Service-level indicators (SLIs) include STA false-negative rate, tool-call success percentage, queue depth, and database replication lag. Alert thresholds align with risk tolerances captured in the threat model (Table~\ref{tab:threat_model}).\cite{FIND_CITATION_PLACEHOLDER}
\end{itemize}

Communication between the unified frontend and the backend is exclusively handled via a secure, stateless REST API. The backend service is the only component with direct access to the database, ensuring a clear and secure data access pattern. This architecture allows for a cohesive user experience while maintaining a strong separation between presentation logic (frontend) and business logic (backend).

\begin{figure}[htbp]
    \centering
    \begin{tikzpicture}[
        box/.style={rectangle, draw=ugmBlue, very thick, rounded corners=6pt, align=center, fill=ugmBlue!5},
        subbox/.style={rectangle, draw=ugmBlue!70, thick, rounded corners=4pt, align=center, fill=white, minimum width=3.3cm, minimum height=1.1cm, font=\footnotesize},
        actor/.style={rectangle, draw=ugmBlue, very thick, rounded corners=4pt, fill=white, align=center, minimum width=2.7cm, minimum height=1.1cm},
        datastore/.style={rectangle, draw=ugmBlue, thick, align=center, fill=ugmBlue!10, minimum width=3.7cm, minimum height=1.2cm},
        arrow/.style={-Latex, thick, ugmBlue},
        doublearrow/.style={<->, >=Latex, thick, ugmBlue}
    ]
        \node[actor] (student) {Student};
        \node[box, right=2.2cm of student, minimum width=5.6cm, minimum height=4.8cm] (frontend) {};
        \node at (frontend.north) [yshift=-0.35cm, font=\bfseries\small, text=ugmBlue] {Frontend Service (Next.js)};
        \node[subbox] (portal) at ([yshift=0.9cm]frontend.center) {User Portal / `/aika` Chat};
        \node[subbox, below=0.4cm of portal] (dashboard) {Admin Dashboard};
        \node[subbox, below=0.4cm of dashboard, minimum width=3.3cm] (shared) {Shared UI Components};

        \node[box, right=3.0cm of frontend, minimum width=6.0cm, minimum height=5.4cm] (backend) {};
        \node at (backend.north) [yshift=-0.35cm, font=\bfseries\small, text=ugmBlue] {Backend Service (FastAPI)};
        \node[subbox, minimum width=4.2cm] (core) at ([yshift=1.1cm]backend.center) {Agentic Core (LangGraph)};
        \node[subbox, below=0.35cm of core, minimum width=4.2cm] (sta) {Safety Triage Agent};
        \node[subbox, below=0.25cm of sta, minimum width=4.2cm] (sca) {Support Coach Agent};
        \node[subbox, below=0.25cm of sca, minimum width=4.2cm] (sda) {Service Desk Agent};
        \node[subbox, below=0.25cm of sda, minimum width=4.2cm] (ia) {Insights Agent};

        \node[datastore, below=2.5cm of backend] (database) {Database Service (PostgreSQL)};
        \node[actor, right=2.6cm of backend] (gemini) {Google Gemini API};
        \node[actor, above=2.6cm of frontend] (admin) {Counselor / Staff};

        \draw[doublearrow] (frontend) -- node[above, font=\footnotesize]{REST API (HTTPS)} (backend);
        \draw[arrow] (backend) -- node[right, font=\footnotesize]{Direct DB connection} (database);
        \draw[arrow] (backend) -- node[above, font=\footnotesize]{Structured prompts \& tool calls} (gemini);
        \draw[arrow] (student) -- node[above, font=\footnotesize]{Web / Mobile access} (portal.west);
        \draw[arrow] (admin) -- node[right, font=\footnotesize]{Secure login} (dashboard.north);
        \draw[arrow] (dashboard.south) -- node[right, font=\footnotesize]{Case actions} (backend.north);
        \draw[arrow] (core.east) -- ++(1.2,0) |- node[pos=0.25, right, font=\footnotesize]{LLM responses} (gemini.south);
        \draw[arrow] (ia.south) -- node[left, font=\footnotesize]{Aggregated insights} (database.north);
    \end{tikzpicture}
    \caption{High-level technical architecture showing the unified Next.js frontend, FastAPI backend with LangGraph agents, and supporting services.}
    \label{fig:system_architecture_diagram}
\end{figure}

>>>>>>> 4ead770f
\subsection{Backend Service: The Agentic Core}
\label{sec:backend_service}

The backend service is the central nervous system and cognitive engine of the entire framework. It is a Python-based application responsible for executing all business logic, orchestrating the agentic workflows, and serving as the intermediary between the user-facing application and the data persistence layer. To meet the demanding requirements of a real-time, AI-powered conversational system, the backend is built upon a modern, high-performance technology stack.

\subsubsection{API Framework: FastAPI}
\label{sec:api_framework}

The foundation of the backend service is the \textbf{FastAPI} framework. This choice was made after careful consideration of several alternatives, based on its specific suitability for building high-performance, API-driven services that interact with machine learning models \cite{ramirez2023fastapi, tiangolo2022fastapi}. The primary justifications for its selection are:

\begin{itemize}
    \item \textbf{Asynchronous Support:} FastAPI is built on top of ASGI (Asynchronous Server Gateway Interface), allowing it to handle requests asynchronously. This is a critical requirement for this framework, as interactions with the Google Gemini API are I/O-bound operations. Asynchronous handling ensures that the server can manage multiple concurrent user conversations and long-running agentic tasks without blocking, leading to a highly responsive and scalable system.
    \item \textbf{High Performance:} Leveraging Starlette for web routing and Pydantic for data validation, FastAPI is one of the fastest Python web frameworks available, delivering performance on par with NodeJS and Go applications \cite{ramirez2023fastapi, tiangolo2022fastapi}. This is essential for minimizing latency in the real-time chat interface.
    \item \textbf{Data Validation and Serialization:} FastAPI uses Pydantic type hints to enforce rigorous data validation for all incoming and outgoing API requests. This not only reduces the likelihood of data-related bugs but also automatically serializes data to and from JSON, streamlining the development process.
    \item \textbf{Automatic Interactive Documentation:} The framework automatically generates interactive API documentation (via Swagger UI and ReDoc) based on the Pydantic models. This creates a reliable, always-up-to-date contract for the frontend team and simplifies the testing and debugging process.
\end{itemize}

The backend exposes a RESTful API for all communication with the frontend service. The design follows standard REST principles, using conventional HTTP methods to perform operations on resources. A summary of key endpoints is provided in Table \ref{tab:api_endpoints}.

\begin{table}[htbp]
    \centering
    \caption{Key Endpoints of the Backend REST API.}
    \label{tab:api_endpoints}
    \small % Ensure good readability
    \begin{tabular}{lll}
        \toprule
        \textbf{Method} & \textbf{Endpoint} & \textbf{Description} \\
        \midrule
        \texttt{POST} & \texttt{/api/chat/message} & Submits a user message for processing by the agentic core. \\
        \texttt{GET} & \texttt{/api/insights/latest} & Fetches the latest strategic report from the Insights Agent. \\
        \texttt{POST} & \texttt{/api/appointments} & Creates a new appointment with a counselor via the SDA. \\
        \texttt{GET} & \texttt{/api/admin/cases} & Retrieves all flagged cases for the admin dashboard. \\
        \bottomrule
    \end{tabular}
\end{table}

\subsubsection{Agent Orchestration: LangGraph}

To manage the complex, cyclical, and stateful interactions between the agents, the framework employs \textbf{LangGraph}. LangGraph extends the linear "chain" paradigm of LangChain by modeling agentic workflows as a state graph, which is essential for building robust multi-agent systems \cite{mathew2025largelanguagemodelagents, barua2024llmagentsreview}.

The core of the orchestration is a central \textbf{State Graph}, where the application's state is explicitly defined and passed between nodes. This state object, implemented as a Pydantic class, contains all relevant information for a given workflow, such as the full \texttt{conversation\_history}, the \texttt{current\_risk\_level} as determined by the STA, and the \texttt{active\_case\_id}. 

The workflow is structured as follows:
\begin{itemize}
    \item \textbf{Nodes:} Each of the five framework components (Aika Meta-Agent for routing, plus the four specialist agents: STA, SCA, SDA, IA) and their associated tools are implemented as nodes in the graph. A node is a function that receives the current state, performs its task (e.g., makes an LLM call, queries the database), and returns a dictionary of updates to be merged back into the state.
    \item \textbf{Edges:} The flow of control between nodes is managed by edges. Crucially, the framework uses \textbf{conditional edges} to implement the agentic logic. After a node executes, a routing function inspects the updated state to decide which node to call next. For example, after the STA node classifies a message, a conditional edge checks the \texttt{current\_risk\_level} in the state. If the level is `CRITICAL`, the edge routes the workflow to the SDA node to create a case; otherwise, it routes to the SCA node to continue the conversation. This structure is visualized in Figure \ref{fig:langgraph_conceptual}.
\end{itemize}

This stateful, cyclical approach allows for sophisticated agentic behaviors, such as retrying failed tool calls, handing off tasks between agents, and maintaining a durable memory of the interaction, which are critical for the reliability and safety of the system.

\begin{figure}[htbp]
    \centering
    \begin{tikzpicture}[
        state/.style={rectangle, rounded corners=4pt, draw=ugmBlue, thick, align=center, fill=ugmBlue!6, minimum width=3.0cm, minimum height=1.1cm, font=\footnotesize},
        decision/.style={diamond, draw=ugmGold!80!black, thick, fill=ugmGold!20, aspect=2, align=center, font=\footnotesize},
        arrow/.style={-Latex, thick, ugmBlue},
        riskarrow/.style={-Latex, thick, ugmGold}
    ]
        \node[state] (entry) {User Message\\(turn $t$)};
        \node[state, right=2.6cm of entry] (sta) {Safety Triage Agent\\(risk assessment)};
        \node[decision, right=2.5cm of sta] (risk) {Risk Level?};
        \node[state, above right=1.6cm and 2.1cm of risk] (sca) {Support Coach Agent\\(empathetic response)};
        \node[state, below right=1.6cm and 2.1cm of risk] (sda) {Service Desk Agent\\(case actions)};
        \node[state, right=3.1cm of sca] (userout) {Response to Student};
        \node[state, right=3.1cm of sda] (adminout) {Admin Dashboard\\Escalation Record};

        \draw[arrow] (entry) -- node[above, font=\footnotesize]{contextual state} (sta);
        \draw[arrow] (sta) -- node[above, font=\footnotesize]{risk score $R_t$} (risk);
        \draw[riskarrow] (risk) -- node[above, font=\footnotesize]{Low/Moderate} (sca);
        \draw[riskarrow] (risk) -- node[below, font=\footnotesize]{Critical} (sda);
        \draw[arrow] (sca) -- node[above, font=\footnotesize]{coaching reply} (userout);
        \draw[arrow] (sda) -- node[above, font=\footnotesize]{case ticket, alert} (adminout);
        \draw[arrow, looseness=1.1, out=170, in=190] (sca.west) to node[above, font=\footnotesize]{next turn} (sta.north);
        \draw[arrow, looseness=1.1, out=-170, in=-190] (sda.west) to node[below, font=\footnotesize]{status updates} (sta.south);
        \draw[arrow, dashed, very thick, color=ugmBlue!70] (sca.south) -- node[right, font=\footnotesize]{booking request} (sda.north);
    \end{tikzpicture}
    \caption{Conceptual LangGraph state machine showing how conversation turns pass through the Safety Triage Agent before branching to the Support Coach or Service Desk agents, with feedback loops preserving state. The Aika Meta-Agent orchestrates entry into this workflow based on user role and intent classification (see Figure~\ref{fig:aika_orchestration}).}
    \label{fig:langgraph_conceptual}
\end{figure}

\subsubsection{Asynchronous Task Scheduling}

To facilitate the proactive, long-term analysis performed by the Insights Agent (IA), the framework requires a mechanism for scheduling periodic tasks. Instead of relying on an external workflow orchestration tool like n8n, a task scheduler is integrated directly into the FastAPI backend service.

For this purpose, the \textbf{APScheduler} (Advanced Python Scheduler) library is utilized. This choice was made for the following reasons:
\begin{itemize}
    \item \textbf{Integration and Simplicity:} As a Python library, APScheduler integrates seamlessly into the FastAPI application's event loop. This avoids the operational complexity and additional infrastructure requirements of deploying and maintaining a separate workflow management service.
    \item \textbf{Sufficient Functionality:} For the primary requirement of running the IA's analysis on a fixed schedule (e.g., weekly), APScheduler's cron-style triggering is perfectly suited and provides a lightweight yet robust solution.
\end{itemize}
The scheduler is configured to trigger the IA's main analysis function at a predefined interval. This function then executes its NLP pipeline, generates the strategic report, and pushes the results to the database and relevant stakeholders, thus closing the strategic oversight loop of the framework without manual intervention.

\subsection{Frontend Service: The UGM-AICare Web Application}

The frontend service is the primary human-computer interface for the entire framework, serving both students and administrative staff. It is engineered as a monolithic frontend application using the \textbf{Next.js} React framework. This choice was deliberate, allowing for the development and maintenance of two distinct user experiences, the public-facing User Portal and the secure Admin Dashboard within a single, cohesive codebase. This approach simplifies dependency management and ensures a consistent design language across the platform while leveraging Next.js's powerful features for routing and role-based access control \cite{vercel2024nextjsdocs, granicz2022modernreact}.

The selection of Next.js is justified by several key architectural advantages that directly support the project's requirements:

\begin{itemize}
    \item \textbf{Hybrid Rendering Strategies:} Next.js provides the flexibility to employ different rendering strategies on a per-page basis. For the dynamic, data-heavy Admin Dashboard, \textbf{Server-Side Rendering (SSR)} can be utilized to ensure that staff always see the most up-to-date case information and analytics. For the public-facing User Portal, a combination of SSR for dynamic content (like the user's dashboard) and \textbf{Static Site Generation (SSG)} for informational pages ensures both data freshness and optimal performance.
    \item \textbf{Component-Based Architecture:} Built upon React, Next.js facilitates a modular and reusable component-based architecture. This allows for the creation of discrete UI components (e.g., the chat window, dashboard widgets, journaling entries) that can be developed, tested, and maintained in isolation, significantly improving the scalability and maintainability of the codebase.
    \item \textbf{Integrated API Routes:} Next.js includes a built-in capability to create API routes within the same project. While the primary business logic resides in the separate FastAPI backend, this feature is leveraged to handle server-side frontend tasks, such as proxying requests to the backend API, securely managing session tokens, and hiding sensitive API keys from the client-side browser.
\end{itemize}

The application is functionally divided into two main areas:

\subsubsection{The User Portal}
This is the student-facing portion of the application, designed to be an accessible and engaging entry point to the university's mental health resources. Its key functional components include:
\begin{itemize}
    \item \textbf{The `/aika` Conversational Interface:} A real-time chat component that serves as the primary interaction point with the Support Coach Agent (SCA) and the underlying Safety Triage Agent (STA). It is responsible for managing the state of the conversation and rendering responses from the backend.
    \item \textbf{Journaling System:} A private, secure feature allowing students to write and review personal journal entries, a common practice in CBT-based therapies.
    \item \textbf{User Dashboard:} A personalized space where students can track their progress through coaching modules, revisit completed exercises, and see reminders for upcoming check-ins.
    \item \textbf{Appointment Scheduling:} An interface that communicates with the Service Desk Agent (SDA) via the backend API to allow students to view available slots and book appointments with human counselors.
\end{itemize}

\subsubsection{The Admin Dashboard}
This is a secure, authentication-protected area of the application designed for counselors and administrative staff. It functions as the central control and oversight panel for the entire agentic framework. Key features include:
\begin{itemize}
    \item \textbf{Insights Visualization:} Renders the reports and data visualizations generated by the Insights Agent (IA), providing staff with a clear, actionable overview of student well-being trends.
    \item \textbf{Real-Time Case Management:} Displays alerts for conversations flagged as "critical" by the STA. It provides an interface for counselors to review the flagged conversation, manage the case status, and document actions taken, directly interacting with the workflows managed by the SDA.
    \item \textbf{System Configuration:} Provides an interface for administrators to configure certain parameters of the agentic system, such as the email list for IA reports or the thresholds for proactive interventions.
\end{itemize}

All dynamic data and actions within both the User Portal and the Admin Dashboard are handled through asynchronous requests to the backend REST API, ensuring a clean and complete separation between the presentation layer (frontend) and the business logic and agentic core (backend).

\subsection{Data Persistence Layer: PostgreSQL}

The data persistence layer is the architectural component responsible for the storage, retrieval, and management of all long-term data within the framework. For this system, \textbf{PostgreSQL}, a powerful, open-source object-relational database system, was selected as the data persistence service. This decision was based on its robustness, feature set, and suitability for an application that handles structured, relational, and sensitive data \cite{stonebraker2018postgresql, juba2021postgresql}.

The choice of a relational database model, and PostgreSQL specifically, is justified by the following key factors:

\begin{itemize}
    \item \textbf{Data Integrity and ACID Compliance:} The nature of the application, which involves managing user interactions, clinical case escalations, and appointments, requires strong guarantees of data integrity. PostgreSQL's full compliance with ACID (Atomicity, Consistency, Isolation, Durability) properties ensures that all transactions are processed reliably. This is a non-negotiable requirement for a system where a missed escalation or a lost conversation log could have significant consequences.
    \item \textbf{Structured and Relational Data Model:} The data generated by the framework is inherently relational. There are clear, defined relationships between users, their conversation sessions, the messages within those sessions, and the clinical cases that may arise from them. A relational schema allows for the enforcement of these relationships at the database level through foreign key constraints, ensuring a consistent and logical data model.
    \item \textbf{Scalability and Concurrency Control:} PostgreSQL is renowned for its robust implementation of Multi-Version Concurrency Control (MVCC), which allows for high concurrency by enabling read operations to occur without blocking write operations. This is critical for the system's architecture, as the Insights Agent (IA) will perform large-scale read queries for analytics, while the real-time agents (STA, SCA, SDA) will be continuously writing new data from user interactions.
    \item \textbf{Extensibility and Advanced Features:} PostgreSQL supports a rich set of data types, advanced indexing capabilities, and powerful query optimization. This provides the flexibility to handle complex analytical queries from the IA efficiently and to extend the database schema in the future without requiring a migration to a different database system.
\end{itemize}

The backend service is the sole component with direct credentials to access the database. All interactions from the frontend are proxied through the backend's REST API, which enforces business logic and authorization before any database transaction is executed. This centralized access model is a critical security measure that prevents direct, unauthorized access to the data persistence layer.

The detailed logical structure of the database, including the table schemas and their relationships, will be presented in the \textbf{Database Design} section, which includes a full Entity-Relationship Diagram (ERD).


%%%%%%%%%%%%%%%%%%%%%%%%%%%%%%%%%%%%%%%%%%%%%%%%%%%%%%%%
%%% SECTION 3.5 - PRIVACY AND ETHICAL SAFEGUARDS %%%
%%%%%%%%%%%%%%%%%%%%%%%%%%%%%%%%%%%%%%%%%%%%%%%%%%%%%%%%

\section{Privacy and Ethical Safeguards}
\label{sec:privacy_ethics}

The design of the multi-agent framework incorporates privacy and ethical considerations as core architectural principles, not as afterthoughts. This section outlines the key safeguards built into the agent architecture to protect user privacy and ensure ethical operation in safety-critical conversational contexts.

\subsection{User Anonymization and Privacy by Design}

<<<<<<< HEAD
The framework adheres to the principle of \textbf{Privacy by Design (PbD)} \cite{cavoukian2011privacybydesign}, embedding privacy protections directly into the agent architecture. All user interactions are anonymized through non-identifiable UUIDs, ensuring that conversational data cannot be linked back to real-world identities without explicit administrative access to segregated identity tables.

The Aika Meta-Agent enforces role-based access control at the orchestration layer, ensuring that each specialist agent only accesses the conversation context necessary for its function. For example, the Insights Agent operates exclusively on anonymized message logs and is programmatically restricted from accessing case management data or user profile information.
=======
\begin{figure}[htbp]
    \centering
    \resizebox{0.95\textwidth}{!}{%
    \begin{tikzpicture}[
        entity/.style={rectangle, draw=ugmBlue, very thick, rounded corners=4pt, align=left, fill=ugmBlue!5, minimum width=4.2cm, font=\footnotesize},
        relationship/.style={-Latex, thick, ugmBlue}
    ]
        \node[entity] (users) {\textbf{users}\newline PK \texttt{user\_id}\newline email\_hash\newline profile\_flags};
        \node[entity, right=3.8cm of users] (conversations) {\textbf{conversations}\newline PK \texttt{conversation\_id}\newline FK \texttt{user\_id}\newline created\_at};
        \node[entity, right=3.8cm of conversations] (messages) {\textbf{messages}\newline PK \texttt{message\_id}\newline FK \texttt{conversation\_id}\newline speaker\_role\newline sentiment\_score};

        \node[entity, below=2.4cm of users] (progress) {\textbf{progress\_logs}\newline PK \texttt{progress\_id}\newline FK \texttt{user\_id}\newline module\_code\newline completed\_at};
        \node[entity, below=2.2cm of conversations] (cases) {\textbf{cases}\newline PK \texttt{case\_id}\newline FK \texttt{conversation\_id}\newline FK \texttt{assigned\_counselor\_id}\newline status, severity};
        \node[entity, below=2.2cm of messages] (casenotes) {\textbf{case\_notes}\newline PK \texttt{note\_id}\newline FK \texttt{case\_id}\newline author\_id\newline note\_body};

        \node[entity, below=2.4cm of progress] (counselors) {\textbf{counselors}\newline PK \texttt{counselor\_id}\newline name\newline availability\_band};
        \node[entity, below=2.4cm of cases] (appointments) {\textbf{appointments}\newline PK \texttt{appointment\_id}\newline FK \texttt{user\_id}\newline FK \texttt{counselor\_id}\newline scheduled\_at};

        \draw[relationship] (users) -- node[above, font=\scriptsize]{1\,:\,N} (conversations);
        \draw[relationship] (conversations) -- node[above, font=\scriptsize]{1\,:\,N} (messages);
        \draw[relationship] (users) -- node[left, font=\scriptsize]{1\,:\,N} (progress);
        \draw[relationship] (conversations) -- node[right, font=\scriptsize]{1\,:\,0..1} (cases);
        \draw[relationship] (cases) -- node[right, font=\scriptsize]{1\,:\,N} (casenotes);
        \draw[relationship] (cases) -- node[left, font=\scriptsize]{N\,:\,1} (counselors);
        \draw[relationship] (counselors) -- node[above, font=\scriptsize]{1\,:\,N} (appointments);
        \draw[relationship] (users) -- node[above, font=\scriptsize]{1\,:\,N} (appointments);
    \end{tikzpicture}%
    }% End resizebox
    \caption{Entity--relationship diagram summarising the core tables that support conversational history, safety escalation, and progress tracking. Cardinalities indicate the dominant one-to-many relationships.}
    \label{fig:erd}
\end{figure}

\subsection{Detailed Table Schemas}

This subsection provides a detailed specification for the primary tables in the database schema. For each table, the columns, their corresponding data types in PostgreSQL, and their constraints are defined. The descriptions highlight how each attribute supports the functional requirements of the user-facing application and the four agents of the Safety Agent Suite.

\subsubsection{Users Table}
The \texttt{users} table serves as the central repository for student information. To adhere to the principle of Privacy by Design, this table is intentionally minimal and uses a non-identifiable primary key.

\begin{longtable}{@{}p{3.0cm}p{2.5cm}p{2.0cm}p{5.0cm}@{}}
    \caption{Schema for the \texttt{users} table.} \label{tab:users_schema} \\
    \toprule
    \textbf{Column Name} & \textbf{Data Type} & \textbf{Constraints} & \textbf{Description} \\
    \midrule
    \endfirsthead
    \multicolumn{4}{c}%
    {{\tablename\ \thetable{} -- continued from previous page}} \\
    \toprule
    \textbf{Column Name} & \textbf{Data Type} & \textbf{Constraints} & \textbf{Description} \\
    \midrule
    \endhead
    \bottomrule
    \endfoot
    \texttt{user\_id} & \texttt{UUID} & PK, NOT NULL & A universally unique identifier serving as the primary key. This anonymized ID is used across the system to track user activity without storing PII. \\
    \texttt{created\_at} & \texttt{TIMESTAMPTZ} & NOT NULL & Timestamp indicating when the user account was created. \\
\end{longtable}

\subsubsection{Conversation Logs Table}
The \texttt{conversation\_logs} table is one of the most critical tables in the system. It archives every message from every conversation, serving as the primary data source for the Insights Agent (IA) and providing the necessary context for the real-time agents.

\begin{longtable}{@{}p{3.0cm}p{2.5cm}p{2.0cm}p{5.0cm}@{}}
    \caption{Schema for the \texttt{conversation\_logs} table.} \label{tab:conversation_logs_schema} \\
    \toprule
    \textbf{Column Name} & \textbf{Data Type} & \textbf{Constraints} & \textbf{Description} \\
    \midrule
    \endfirsthead
    \multicolumn{4}{c}%
    {{\tablename\ \thetable{} -- continued from previous page}} \\
    \toprule
    \textbf{Column Name} & \textbf{Data Type} & \textbf{Constraints} & \textbf{Description} \\
    \midrule
    \endhead
    \bottomrule
    \endfoot
    \texttt{message\_id} & \texttt{BIGSERIAL} & PK, NOT NULL & Unique identifier for each message. \\
    \texttt{conversation\_id} & \texttt{UUID} & FK (conversations), NOT NULL & Foreign key linking the message to a specific conversation session. \\
    \texttt{user\_id} & \texttt{UUID} & FK (users), NOT NULL & Foreign key linking the message to the user who sent it. Indexed for fast retrieval of a user's history. \\
    \texttt{sender} & \texttt{VARCHAR(16)} & NOT NULL & Indicates the author of the message (e.g., 'user' or 'agent'). \\
    \texttt{message\_text} & \texttt{TEXT} & NOT NULL & The raw text content of the message. \\
    \texttt{timestamp} & \texttt{TIMESTAMPTZ} & NOT NULL & The exact time the message was recorded. \\
    \texttt{sentiment\_score} & \texttt{FLOAT} & & A sentiment score (e.g., from -1 to 1) calculated for the message, used by the IA. \\
    \texttt{topic} & \texttt{VARCHAR(64)} & & An NLP-inferred topic label for the message, used by the IA. \\
\end{longtable}

\subsubsection{Cases Table}
The \texttt{cases} table is the core of the case management system, operated primarily by the Service Desk Agent (SDA) and monitored by human counselors. Each record represents an incident that was flagged by the Safety Triage Agent (STA).

\begin{longtable}{@{}p{3.0cm}p{2.5cm}p{2.0cm}p{5.0cm}@{}}
    \caption{Schema for the \texttt{cases} table.} \label{tab:cases_schema} \\
    \toprule
    \textbf{Column Name} & \textbf{Data Type} & \textbf{Constraints} & \textbf{Description} \\
    \midrule
    \endfirsthead
    \multicolumn{4}{c}%
    {{\tablename\ \thetable{} -- continued from previous page}} \\
    \toprule
    \textbf{Column Name} & \textbf{Data Type} & \textbf{Constraints} & \textbf{Description} \\
    \midrule
    \endhead
    \bottomrule
    \endfoot
    \texttt{case\_id} & \texttt{UUID} & PK, NOT NULL & Unique identifier for the case. \\
    \texttt{conversation\_id} & \texttt{UUID} & FK (conversations), NOT NULL & Foreign key linking the case to the specific conversation where the risk was detected. \\
    \texttt{status} & \texttt{VARCHAR(32)} & NOT NULL & The current status of the case (e.g., 'new', 'in\_progress', 'resolved'). \\
    \texttt{severity} & \texttt{VARCHAR(32)} & NOT NULL & The risk level assigned by the STA (e.g., 'critical'). \\
    \texttt{assigned\_counselor\_id} & \texttt{UUID} & FK (counselors) & Foreign key linking the case to a specific counselor for review. \\
    \texttt{created\_at} & \texttt{TIMESTAMPTZ} & NOT NULL & Timestamp for when the case was created. \\
    \texttt{updated\_at} & \texttt{TIMESTAMPTZ} & NOT NULL & Timestamp for the last update to the case. \\
\end{longtable}

\subsubsection{Progress Logs Table}
This table captures the module completions and wellness check-ins driven by the Support Coach Agent (SCA), providing a lightweight audit trail of student progress.

\begin{longtable}{@{}p{3.0cm}p{2.5cm}p{2.0cm}p{5.0cm}@{}}
    \caption{Schema for the \texttt{progress\_logs} table.} \label{tab:progress_logs_schema} \\
    \toprule
    \textbf{Column Name} & \textbf{Data Type} & \textbf{Constraints} & \textbf{Description} \\
    \midrule
    \endfirsthead
    \multicolumn{4}{c}%
    {{\tablename\ \thetable{} -- continued from previous page}} \\
    \toprule
    \textbf{Column Name} & \textbf{Data Type} & \textbf{Constraints} & \textbf{Description} \\
    \midrule
    \endhead
    \bottomrule
    \endfoot
    \texttt{progress\_id} & \texttt{SERIAL} & PK, NOT NULL & Unique identifier for the progress record. \\
    \texttt{user\_id} & \texttt{UUID} & FK (users), NOT NULL & Foreign key linking the log entry to the user. \\
    \texttt{module\_code} & \texttt{VARCHAR(64)} & NOT NULL & Identifier for the CBT module or exercise completed. \\
    \texttt{completed\_at} & \texttt{TIMESTAMPTZ} & NOT NULL & Timestamp for when the module was completed. \\
    \texttt{follow\_up\_due\_at} & \texttt{TIMESTAMPTZ} & & Optional reminder for a follow-up check-in, if applicable. \\
    \texttt{notes} & \texttt{TEXT} & & Optional remarks recorded by the SCA (e.g., student's self-reported mood). \\
\end{longtable}

\subsection{Data Integrity and Relationships}

A robust database schema is defined not only by its entities and attributes but also by the rules that govern the relationships between them. In this framework, data integrity is paramount, particularly given the sensitive nature of the information being managed. The logical consistency and reliability of the data are enforced at the database level through the rigorous application of relational constraints, primarily foreign keys and referential integrity actions.

\subsubsection{Foreign Key Constraints}
The primary mechanism for enforcing relationships between tables is the use of \textbf{foreign key constraints}. A foreign key in one table points to a primary key in another table, creating a formal link that the database system actively maintains. This ensures that no orphaned records can exist; for example, a message cannot be created without an associated conversation. Key relationships enforced in this schema include:
>>>>>>> 4ead770f

\subsection{PII Redaction and Data Minimization}

Before any user message is persisted to the conversation history, the backend system performs automated PII redaction to identify and remove common personal identifiers such as email addresses, phone numbers, and proper names. This pre-persistence anonymization ensures that even if an agent retrieves historical context, it cannot inadvertently process sensitive personal information.

The agent framework follows the principle of \textbf{data minimization}: each agent is designed to operate with the minimum necessary information. The Safety Triage Agent, for instance, analyzes only the current message and immediate conversation context for risk detection, without requiring access to longitudinal user profiles or administrative metadata.

\subsection{Ethical Safeguards in Safety-Critical Decisions}

Given the high-stakes nature of mental health triage, the Safety Triage Agent is designed with explicit ethical safeguards:

\begin{itemize}
    \item \textbf{Conservative Risk Classification:} The agent employs a "safety-first" bias, erring on the side of escalation when ambiguous risk indicators are detected. This prevents false negatives in critical situations.
    \item \textbf{Human-in-the-Loop for Critical Cases:} All cases flagged as "critical" by the STA trigger immediate notifications to human counselors. The agent does not make autonomous decisions about crisis intervention; it serves as a detection and escalation mechanism only.
    \item \textbf{Transparency in Agent Responses:} The Support Coach Agent explicitly discloses its non-human nature and limitations in its initial greeting, ensuring users have informed consent about the conversational context.
\end{itemize}

\subsection{Scope Limitation: Focus on Agent Architecture}

It is important to note that while the full UGM-AICare implementation includes comprehensive database schema design, user interface components, and deployment infrastructure, \textbf{the evaluation and validation of these system components is beyond the scope of this thesis}. This research focuses specifically on the design, implementation, and performance evaluation of the multi-agent architecture itself: the BDI-based specialist agents, the Aika orchestration layer, and their collective behavior in safety-critical conversational scenarios.

The thesis evaluates agent performance through controlled scenario-based testing rather than real-world user deployment, as the latter would require extensive ethics approval, medical supervision, and longitudinal user studies that exceed the timeline and scope of bachelor's-level research. The database, UI, and deployment infrastructure serve as implementation context to demonstrate the framework's feasibility, but are not subjects of formal evaluation in this work.

%%%%%%%%%%%%%%%%%%%%%%%%%%%%%%%%%%%%%%%%%%%%%%%%%
%%% SECTION 3.6 - SECURITY AND PRIVACY BY DESIGN %%%
%%%%%%%%%%%%%%%%%%%%%%%%%%%%%%%%%%%%%%%%%%%%%%%%%

\section{Security and Privacy by Design}
\label{sec:security_privacy_design}

In safety-critical health applications, security and privacy must be foundational design principles, not retrofitted features. This section outlines the key security mechanisms built into the multi-agent framework to protect user data, prevent unauthorized access, and ensure system integrity.

\subsection{Authentication and Access Control}

The UGM-AICare implementation uses JWT-based (JSON Web Token) authentication to secure API endpoints and verify user identity. Each user session is associated with a cryptographically signed token that expires after a defined period, preventing unauthorized session hijacking.

At the agent layer, access control is enforced through the Aika Meta-Agent's routing logic. Each specialist agent operates with restricted permissions defined at the application layer, preventing privilege escalation or unauthorized data access. For example, the Insights Agent is restricted to read-only access on anonymized conversation logs and cannot modify case records or user profiles.

\subsection{Data Encryption and Secure Communication}

All data transmission between the frontend application and backend API occurs over HTTPS (TLS 1.3), ensuring end-to-end encryption of user messages during transit. At rest, sensitive data fields (such as case notes created by human counselors) are encrypted using AES-256 encryption, with decryption keys managed through environment variables that are never committed to version control.

The LangGraph orchestration layer ensures that inter-agent communication occurs within the backend application context, preventing message interception or tampering. Agent-to-agent state transitions are validated through typed state schemas, ensuring that malformed or malicious state objects cannot compromise the workflow.

\subsection{Audit Logging and Traceability}

Every agent invocation, risk classification decision, and case escalation is logged with timestamps and contextual metadata. This audit trail serves dual purposes:

\begin{itemize}
    \item \textbf{Clinical Accountability:} Human counselors can review the exact sequence of agent decisions that led to a case escalation, ensuring transparency in the triage process.
    \item \textbf{Security Monitoring:} Unusual patterns (e.g., excessive API calls, repeated failed authentication attempts) can be detected through log analysis, enabling proactive threat detection.
\end{itemize}

The audit logs are stored in a separate, access-controlled database with retention policies aligned with institutional data governance requirements.

\subsection{Threat Model and Mitigation Strategies}

The framework's threat model considers several attack vectors relevant to conversational AI in healthcare contexts:

\begin{itemize}
    \item \textbf{Prompt Injection Attacks:} Malicious users could attempt to manipulate agent behavior through carefully crafted input prompts. Mitigation: All user inputs are sanitized and validated before being passed to LLM inference. The agent system prompts are designed to explicitly ignore instructions embedded in user messages.
    
    \item \textbf{Data Exfiltration:} An attacker could attempt to extract sensitive conversation data through API manipulation. Mitigation: Rate limiting, request validation, and strict role-based access control prevent unauthorized bulk data queries.
    
    \item \textbf{Model Manipulation:} An attacker could attempt to poison the training data or fine-tuning datasets to bias agent behavior. Mitigation: This thesis uses pre-trained foundation models (Gemini) without custom fine-tuning. In production scenarios, model provenance tracking and adversarial robustness testing would be required.
\end{itemize}

%%%%%%%%%%%%%%%%%%%%%%%%%%%%%%%%%%%%%%%%%%%%%%%%%
%%% REMOVED: USER EXPERIENCE (UX) DESIGN %%%
%%% REMOVED: USER INTERFACE (UI) DESIGN %%%
%%%%%%%%%%%%%%%%%%%%%%%%%%%%%%%%%%%%%%%%%%%%%%%%%

<<<<<<< HEAD
% The full UGM-AICare implementation includes comprehensive UX personas,
% user stories, journey maps, and UI wireframes. However, the evaluation
% of user experience and interface design is beyond the scope of this thesis,
% which focuses exclusively on the multi-agent architecture. These design
% artifacts are available in the project repository for reference but are
% not evaluated as part of this research.

%%%%%%%%%%%%%%%%%%%%%%%%%%%%%%%%%%%%%%%%%%%%%%%%%
%%% SECTION 3.7 - ETHICAL CONSIDERATIONS %%%
%%%%%%%%%%%%%%%%%%%%%%%%%%%%%%%%%%%%%%%%%%%%%%%%%

\section{Ethical Considerations and Research Limitations}
\label{sec:ethical_considerations}
=======
\section{User Interface (UI) Design}

The User Interface (UI) design translates the principles and user stories from the UX research phase into a tangible, visual blueprint for the UGM-AICare application. The design of both the Admin Dashboard and the User Portal is guided by the core principles of clarity, privacy, and actionability. The following mockups represent the key screens of the application, designed to meet the specific needs of the personas: Dr. Astuti and Budi.

\subsection{The Admin Dashboard: An Interface for Proactive Oversight}

The Admin Dashboard is designed for Dr. Astuti, the Head of Counseling Services. Its primary purpose is to provide actionable, at-a-glance insights and an efficient case management system, enabling a shift from reactive to proactive support.

\subsubsection{Main Analytics View}
As shown in Figure \ref{fig:ui_admin_dashboard}, the main dashboard is the central hub for strategic oversight.
\begin{itemize}
    \item \textbf{Design Justification:} To address Dr. Astuti's goal of gaining a data-driven understanding of student well-being, the dashboard prominently features key performance indicators (KPIs) at the top, such as "Overall Sentiment Trend" and "Active Cases." The main panel is dedicated to a time-series visualization of the "Top Trending Topics" identified by the Insights Agent (IA). This design directly supports her user story of wanting an automated report to plan targeted workshops effectively.
\end{itemize}

\begin{figure}[htbp]
    \centering
    \begin{tikzpicture}[
        screen/.style={rectangle, draw=ugmBlue, very thick, rounded corners=8pt, fill=ugmBlue!5, minimum width=12cm, minimum height=7cm},
        nav/.style={rectangle, draw=ugmBlue!70, fill=ugmBlue!15, align=left, minimum width=1.6cm, minimum height=6.2cm, rounded corners=6pt, font=\scriptsize},
        header/.style={rectangle, draw=ugmBlue!80, fill=white, rounded corners=5pt, minimum width=9.4cm, minimum height=0.9cm, font=\footnotesize\bfseries, text=ugmBlue, align=left},
        card/.style={rectangle, draw=ugmBlue!70, fill=white, rounded corners=5pt, minimum width=2.8cm, minimum height=1.2cm, align=left, font=\scriptsize},
        chart/.style={rectangle, draw=ugmBlue!60, fill=white, rounded corners=5pt, minimum width=6.0cm, minimum height=3.4cm, align=left},
        table/.style={rectangle, draw=ugmBlue!60, fill=white, rounded corners=5pt, minimum width=2.8cm, minimum height=3.4cm, align=left, font=\scriptsize}
    ]
        \node[screen] (frame) {};
        \node[nav, anchor=west] at ([xshift=-4.7cm]frame.west) {\textbf{Menu}\newline\small Analytics\newline Cases\newline Alerts\newline Settings};
        \node[header, anchor=north west] at ([xshift=0.5cm,yshift=-0.4cm]frame.north west) {Analytics Dashboard};

        \node[card, anchor=north west] (kpi1) at ([xshift=0.5cm,yshift=-1.4cm]frame.north west) {Overall Sentiment:\newline\textbf{-0.20} \textcolor{ugmBlue!70}{( 5\,pt)}};
        \node[card, anchor=north west] (kpi2) at ([xshift=3.5cm,yshift=-1.4cm]frame.north west) {New Cases This Week:\newline\textbf{12}};
        \node[card, anchor=north west] (kpi3) at ([xshift=6.5cm,yshift=-1.4cm]frame.north west) {Active Alerts:\newline\textbf{4}};

        \node[chart, anchor=north west] (topicchart) at ([xshift=0.5cm,yshift=-3.1cm]frame.north west) {};
        \node[font=\scriptsize\bfseries, text=ugmBlue, anchor=north west] at ([xshift=0.2cm,yshift=-0.2cm]topicchart.north west) {Weekly Trending Topics};
        \begin{scope}[shift={(topicchart.south west)}]
            \draw[ugmBlue!40, line width=0.6pt] (0.4,0.2) -- (0.4,2.5);
            \foreach \y/\label in {0.6/Exam Stress,1.3/Social Anxiety,2.0/Financial Pressure} {
                \draw[fill=ugmBlue!60] (0.6,\y) rectangle (2.8,\y+0.3);
                \node[font=\scriptsize] at (1.7,\y+0.15) {\label};
            }
        \end{scope}

        \node[table, anchor=north west] (alerttable) at ([xshift=7.0cm,yshift=-3.1cm]frame.north west) {\textbf{Recent Critical Alerts}\newline\rule{2.4cm}{0.2pt}\newline 14 Oct -- Conv. 1294 -- Self-harm\newline 14 Oct -- Conv. 1301 -- Panic\newline 13 Oct -- Conv. 1187 -- Abuse};
    \end{tikzpicture}
    \caption{Admin dashboard main view highlighting KPIs, trending topics, and the most recent critical alerts surfaced by the agents.}
    \label{fig:ui_admin_dashboard}
\end{figure}

\subsubsection{Case Management View}
When a conversation is flagged by the STA, it appears in the case management view, depicted in Figure \ref{fig:ui_case_management}.
\begin{itemize}
    \item \textbf{Design Justification:} To address Dr. Astuti's pain point of being overwhelmed by administrative tasks and her goal of ensuring no student in crisis is missed, this screen is designed for efficiency. It presents a clean, sortable table of all active cases. When a case is selected, it displays the relevant (anonymized) conversation log, the severity level assigned by the STA, and clear action buttons like "Assign to Counselor" or "Mark as Resolved." This streamlines the workflow from automated detection to human intervention.
\end{itemize}

\begin{figure}[htbp]
    \centering
    \begin{tikzpicture}[
        frame/.style={rectangle, draw=ugmBlue, very thick, rounded corners=8pt, fill=ugmBlue!5, minimum width=12cm, minimum height=6.5cm},
        panel/.style={rectangle, draw=ugmBlue!70, thick, rounded corners=5pt, fill=white, minimum height=5.4cm},
        title/.style={font=\scriptsize\bfseries, text=ugmBlue},
        celltext/.style={font=\scriptsize, align=left}
    ]
        \node[frame] (frame) {};
        \node[panel, minimum width=4.8cm] (list) at ([xshift=-2.1cm]frame.center) {};
        \node[panel, minimum width=6.6cm, right=0.6cm of list] (detail) {};

        \node[title, anchor=north west] at ([xshift=0.2cm,yshift=-0.2cm]list.north west) {Active Cases};
        \node[celltext, anchor=north west] at ([xshift=0.2cm,yshift=-0.7cm]list.north west) {Case ID \hspace{0.3cm} Status \hspace{0.2cm} Severity \hspace{0.2cm} Assigned};
        \foreach \y/\case/\status/\sev/\assignee in {4.4/C-1294/Open/Critical/Dr. Hana,3.6/C-1301/Assigned/High/Dr. Raka,2.8/C-1187/Open/Moderate/--,2.0/C-1150/Closed/Low/Dr. Hana}
            \node[celltext] at ([xshift=0.25cm,yshift=-\y mm]list.north west) {\case\hspace{0.6cm}\status\hspace{0.3cm}\sev\hspace{0.3cm}\assignee};

        \node[title, anchor=north west] at ([xshift=0.3cm,yshift=-0.2cm]detail.north west) {Case C-1294 \textbullet\ Self-harm keywords detected};
        \node[celltext, anchor=north west, align=left] at ([xshift=0.3cm,yshift=-0.8cm]detail.north west) {	extbf{Risk Level:} Critical \quad \textbf{Assigned To:} Pending};
        \node[celltext, anchor=north west, align=left] at ([xshift=0.3cm,yshift=-1.4cm]detail.north west) {	extbf{Chat Excerpt}\newline [Student] ``I feel overwhelmed...''\newline [Aika] ``I'm here with you. Would you like grounding tips?''};
        \node[celltext, anchor=north west, align=left] at ([xshift=0.3cm,yshift=-3.2cm]detail.north west) {	extbf{Counselor Notes}\newline -- schedule immediate outreach\newline -- provide emergency contacts};
        \node[celltext, anchor=south east] at ([xshift=-0.3cm,yshift=0.3cm]detail.south east) {Buttons: Assign \quad Mark Resolved};
    \end{tikzpicture}
    \caption{Case management interface showing the triaged case list alongside the selected conversation context and follow-up actions.}
    \label{fig:ui_case_management}
\end{figure}

\subsection{The User Portal: A Private and Supportive Space}

The User Portal is designed for Budi, the first-year student. The UI prioritizes simplicity, privacy, and a sense of calm, directly addressing his hesitation to seek help and his desire for a non-intimidating support tool.

\subsubsection{The '/aika' Chat Interface}
The core of the student experience is the chat interface, shown in Figure \ref{fig:ui_chat}.
\begin{itemize}
    \item \textbf{Design Justification:} To align with the principle of "Clarity Over Clutter," the interface is intentionally minimalist, resembling modern messaging applications to feel familiar and intuitive. There are no distracting elements; the focus is solely on the conversation between Budi and the Support Coach Agent. This design directly supports his goal of finding a private and focused space to articulate his feelings.
\end{itemize}

\begin{figure}[htbp]
    \centering
    \begin{tikzpicture}[
        phone/.style={rectangle, draw=ugmBlue, very thick, rounded corners=12pt, fill=ugmBlue!5, minimum width=6.5cm, minimum height=11cm},
        header/.style={rectangle, draw=none, rounded corners=0pt, fill=ugmBlue, minimum width=5.5cm, minimum height=0.9cm, font=\scriptsize\bfseries, text=white},
        bubbleUser/.style={rectangle, rounded corners=8pt, fill=ugmGold!40, draw=none, font=\scriptsize, align=left, text=black},
        bubbleAgent/.style={rectangle, rounded corners=8pt, fill=white, draw=ugmBlue!40, font=\scriptsize, align=left, text=ugmBlue!80},
        inputbox/.style={rectangle, draw=ugmBlue!50, rounded corners=8pt, fill=white, minimum width=5.5cm, minimum height=0.9cm}
    ]
        \node[phone] (screen) {};
        \node[header] at ([yshift=-0.5cm]screen.north) {Aika -- Your UGM-AICare Companion};
        \node[bubbleAgent, anchor=north west] at ([xshift=-2.6cm,yshift=-2.0cm]screen.north) {Hi Budi, it's good to see you.\newline How are you feeling today?};
        \node[bubbleUser, anchor=north east] at ([xshift=2.6cm,yshift=-3.4cm]screen.north) {Honestly, a bit overwhelmed.\newline Exams are piling up.};
        \node[bubbleAgent, anchor=north west] at ([xshift=-2.6cm,yshift=-5.0cm]screen.north) {Thanks for sharing that.\newline Would it help to practice a 3-minute\newline breathing exercise together?};
        \node[bubbleUser, anchor=north east] at ([xshift=2.6cm,yshift=-6.6cm]screen.north) {Yes, please. I think that could help.};
        \node[inputbox] at ([yshift=1.2cm]screen.south) {};
        \node[font=\scriptsize, text=ugmBlue!80] at ([yshift=1.25cm]screen.south) {Type your message...};
    \end{tikzpicture}
    \caption{Minimalist chat interface designed to keep the student's attention on the conversation with Aika.}
    \label{fig:ui_chat}
\end{figure}

\subsubsection{The User Dashboard and Progress Tracking}
To foster engagement and a sense of progress, the user dashboard (Figure \ref{fig:ui_user_dashboard}) visualizes the student's journey.
\begin{itemize}
    \item \textbf{Design Justification:} This screen directly supports Budi's goal of feeling a sense of accomplishment. It includes a section for "My Progress" that shows completed modules, highlights recommended next steps, and surfaces gentle reminders for upcoming check-ins. This visual feedback, based on the design principle of "Foster a Sense of Progress," reinforces positive behavior and encourages continued engagement with the platform's coaching features.
\end{itemize}

\begin{figure}[htbp]
    \centering
    \begin{tikzpicture}[
        card/.style={rectangle, draw=ugmBlue, very thick, rounded corners=10pt, fill=ugmBlue!5, minimum width=10.5cm, minimum height=6.5cm},
        section/.style={rectangle, draw=ugmBlue!70, thick, rounded corners=6pt, fill=white, minimum height=1.6cm, align=left, font=\scriptsize},
        heading/.style={font=\bfseries\small, text=ugmBlue}
    ]
        \node[card] (dash) {};
        \node[heading, anchor=north west] at ([xshift=0.6cm,yshift=-0.5cm]dash.north west) {Welcome back, Budi!};
        \node[section, minimum width=4.6cm, anchor=north west] (progress) at ([xshift=0.6cm,yshift=-1.2cm]dash.north west) {	extbf{My Progress}\newline Mindful Breathing -- Completed 12 Oct\newline Journaling -- Completed 11 Oct\newline Sleep Check-in -- Completed 10 Oct};
        \node[section, minimum width=4.6cm, anchor=north west] (nextup) at ([xshift=0.6cm,yshift=-4.3cm]dash.north west) {	extbf{Next Up}\newline Guided reflection on support network\newline Schedule peer meet-up reminder (due Fri)};
        \node[section, minimum width=4.6cm, anchor=north west] (reminder) at ([xshift=5.7cm,yshift=-1.2cm]dash.north west) {	extbf{Gentle Reminders}\newline Check-in with Aika tomorrow\newline Stretch break at 16:00\newline Drink water tracker};
        \node[rectangle, draw=ugmBlue, rounded corners=5pt, fill=ugmBlue, text=white, minimum width=4.6cm, minimum height=1cm, anchor=north west] at ([xshift=5.7cm,yshift=-4.3cm]dash.north west) {Continue Chat with Aika};
    \end{tikzpicture}
    \caption{Personal dashboard emphasising completed activities, recommended follow-ups, and a clear path back into the coaching conversation.}
    \label{fig:ui_user_dashboard}
\end{figure}

\subsection{Interaction Flows and User Journeys}

While the preceding sections have defined the static components of the user interface, this subsection details the dynamic, step-by-step user journeys for key scenarios. These flows illustrate how a user navigates the application to achieve a specific goal and how the different agents of the Safety Agent Suite collaborate to facilitate these interactions.

\subsubsection{Journey 1: Making an Appointment with a Counselor}
This journey is designed to be as frictionless as possible, directly addressing Budi's hesitation with complex administrative processes.
\begin{enumerate}
    \item \textbf{Initiation:} The user can initiate the process in two ways: either by navigating to an "Appointments" section in the User Portal or by expressing the intent to speak with a counselor during a chat with the Support Coach Agent (SCA).
    \item \textbf{Agent Handoff:} If initiated via chat, the SCA recognizes the intent and calls a tool that invokes the Service Desk Agent (SDA).
    \item \textbf{Scheduling:} The SDA's \texttt{check\_calendar\_availability} tool fetches available time slots from the counselors' calendars and presents them to the user in a simple interface.
    \item \textbf{Confirmation:} The user selects a time slot. The SDA then calls its \texttt{book\_appointment} tool, which confirms the appointment in the system and sends a confirmation notification to both the user and the assigned counselor.
\end{enumerate}

\begin{figure}[htbp]
    \centering
    \begin{tikzpicture}[
        flowstep/.style={rectangle, rounded corners=4pt, draw=ugmBlue, thick, align=center, fill=ugmBlue!6, minimum width=3.6cm, minimum height=1.1cm, font=\scriptsize},
        flowdecision/.style={diamond, draw=ugmGold!80!black, thick, fill=ugmGold!20, align=center, aspect=2, font=\scriptsize},
        arrow/.style={-Latex, thick, ugmBlue}
    ]
        \node[flowstep] (start) {Student opens booking page\newline or requests help in chat};
        \node[flowdecision, below=1.3cm of start] (viachat) {Initiated via chat?};
        \node[flowstep, below=1.4cm of viachat] (sca) {SCA detects scheduling intent\newline and summarises request};
        \node[flowstep, below=1.2cm of sca] (sda) {SDA checks counselor availability\newline (\texttt{check\_calendar\_availability})};
        \node[flowstep, below=1.2cm of sda] (select) {Student selects preferred slot};
        \node[flowstep, below=1.2cm of select] (confirm) {SDA books appointment\newline (\texttt{book\_appointment})};
        \node[flowstep, below=1.2cm of confirm] (notify) {Confirmations sent to student\newline and assigned counselor};

        \draw[arrow] (start) -- (viachat);
        \draw[arrow] (viachat) -- node[right, font=\scriptsize]{Yes} (sca);
        \draw[arrow] (sca) -- (sda);
        \draw[arrow] (sda) -- (select);
        \draw[arrow] (select) -- (confirm);
        \draw[arrow] (confirm) -- (notify);
        \node[flowstep, right=4.0cm of viachat] (form) {Student fills booking form};
        \draw[arrow] (viachat.east) -- node[above, font=\scriptsize]{No} (form.west);
        \draw[arrow] (form.south) |- (sda.east);
    \end{tikzpicture}
    \caption{Appointment booking journey showing both chat-triggered and self-initiated flows converging on the Service Desk Agent for scheduling and confirmation.}
    \label{fig:journey_appointment}
\end{figure}

\subsubsection{Journey 2: Standard Interaction with Aika (SCA)}
This flow represents the primary use case of the chat interface, where a student seeks supportive conversation.
\begin{enumerate}
    \item \textbf{Initiation:} The user navigates to the `/aika` chat page and sends a message.
    \item \textbf{Real-Time Triage:} The message is first intercepted by the Safety Triage Agent (STA), which performs an instantaneous risk assessment.
    \item \textbf{Safe Handoff:} Assuming the risk is classified as "Low" or "Moderate," the message is passed to the Support Coach Agent (SCA).
    \item \textbf{Conversational Loop:} The SCA generates an empathetic, context-aware response and sends it to the user. This loop (User Message -> STA -> SCA -> User Response) continues for the duration of the conversation.
\end{enumerate}

\subsubsection{Journey 3: Crisis Escalation and Case Management}
This journey illustrates the system's core safety protocol.
\begin{enumerate}
    \item \textbf{Detection:} During a standard conversation, the user sends a message that the STA classifies as "Critical."
    \item \textbf{Automated Escalation:} The STA immediately interrupts the normal flow. It invokes a tool that:
        \begin{itemize}
            \item Displays pre-defined emergency resources to the user.
            \item Sends a high-priority alert to the Admin Dashboard.
            \item Instructs the Service Desk Agent (SDA) to create a new case, linking it to the conversation.
        \end{itemize}
    \item \textbf{Human Intervention:} A counselor (Dr. Astuti) sees the alert on the dashboard, reviews the newly created case, and initiates follow-up. The counselor uses the case management interface to document all actions taken.
\end{enumerate}

\begin{figure}[htbp]
    \centering
    \fbox{\parbox[c][6cm][c]{0.9\textwidth}{\centering \textbf{Placeholder for Flowchart: Crisis Escalation Journey} \\ \vspace{1cm} This flowchart should show the path from STA detection to the SDA creating a case and the final review by a human counselor on the Admin Dashboard.}}
    \caption{The user and system journey during a critical risk escalation.}
    \label{fig:journey_escalation}
\end{figure}
>>>>>>> 4ead770f

The development of an AI-driven framework for mental health support necessitates thorough examination of ethical implications and transparent acknowledgment of research limitations. This section addresses the ethical design choices and defines the boundaries of the study's findings.

\subsection{Informed Consent and Transparency}

The UGM-AICare framework is designed with the principle that users must have clear understanding of the system's capabilities and limitations. The Support Coach Agent explicitly discloses its non-human nature in initial interactions, ensuring users engage with informed consent about the conversational context. This transparency is critical in healthcare applications where users may form therapeutic relationships with AI systems.

\subsection{Human-in-the-Loop for Safety}

The framework is explicitly designed as a tool that assists, but does not replace, human counselors. Every critical risk escalation from the Safety Triage Agent (STA) creates a case that requires mandatory review and action by a qualified human professional. The system automates the detection and reporting, but the final clinical judgment and intervention remain firmly in human hands.

This human oversight is not merely procedural, it addresses the fundamental ethical limitation of LLMs in safety-critical contexts. While models like Gemini 2.5 Flash demonstrate strong performance in text understanding, they can still misinterpret nuanced emotional states or linguistic cues. The human-in-the-loop design ensures that no automated risk classification leads directly to intervention without expert clinical validation.

\subsection{AI as Support Tool, Not Replacement for Therapy}

It is ethically imperative to clearly define the system's role. The UGM-AICare framework is designed as a sub-clinical, supportive tool and a bridge to professional care, not as a substitute for licensed therapy. The Support Coach Agent is programmed to explicitly state this boundary and to encourage users to seek professional help for serious or persistent issues, facilitated through the Service Desk Agent's appointment booking functionality.

\subsection{Data Privacy and Purpose Limitation}

As detailed in Section~\ref{sec:privacy_ethics}, the system architecture protects user anonymity through UUID-based identifiers and pre-persistence PII redaction. The principle of \textbf{purpose limitation} is strictly enforced: data collected is used exclusively for providing in-the-moment support and generating aggregated, anonymized insights to improve university services. It is never used for academic assessment, disciplinary action, or any purpose outside its stated mission.

\subsection{Research Limitations}

This study, as a work of Design Science Research focused on artifact creation and evaluation, is subject to several important limitations:

\begin{itemize}
    \item \textbf{Methodological Limitation - Scenario-Based Evaluation:} The evaluation of this framework (detailed in Chapter 4) is based on controlled scenario testing with synthetic conversational data, not real-world user deployment. This thesis validates the \textit{technical feasibility} of the agentic workflows and the \textit{architectural integrity} of the multi-agent design. It does \textbf{not} measure long-term psychological outcomes or therapeutic efficacy on actual students. Such claims would require extensive ethics approval, medical supervision, and longitudinal clinical trials that exceed the scope of bachelor's-level research.
    
    \item \textbf{Technical Limitation - Inherent Risks of LLMs:} The framework relies on Google Gemini 2.5 Flash API. Like all LLMs, it is subject to inherent limitations including potential biases from training data and the possibility of generating factually incorrect or nonsensical responses ("hallucinations"). While the system's use of structured tools, typed state schemas, and explicit agent prompts is designed to mitigate these risks, they cannot be eliminated entirely.
    
    \item \textbf{Data Limitation - Simulated Evaluation Data:} The evaluation is conducted using synthetically generated maternal health scenarios and simulated conversational patterns, not real user data. This is necessary to protect privacy during the development phase and to enable controlled testing without requiring human subjects approval. However, it means that agent performance has not been validated on the specific linguistic diversity, cultural contexts, and edge cases of a live Indonesian student population.
    
    \item \textbf{Scope Limitation - Agent Architecture Focus:} This thesis evaluates the multi-agent architecture—the BDI-based specialist agents, Aika orchestration layer, and their collective behavior in safety-critical conversations. The full UGM-AICare implementation includes database design, user interface components, blockchain token systems, and deployment infrastructure, but \textbf{these system components are not subjects of formal evaluation in this work}. They serve as implementation context to demonstrate feasibility, but their performance characteristics, user experience quality, and production readiness are not validated.
\end{itemize}

\subsection{Ethical Safeguards and Human Oversight}

Technology alone is insufficient to guarantee ethical operation. Therefore, the system is designed with procedural safeguards that ensure human oversight for all critical functions.

\begin{itemize}
    \item \textbf{Human-in-the-Loop for Safety:} The framework is explicitly designed to be a tool that assists, but does not replace, human counselors. Every critical risk escalation from the Safety Triage Agent (STA) creates a case that requires mandatory review and action by a qualified human professional. The system automates the detection and reporting, but the final clinical judgment and intervention remain firmly in human hands.
    \item \textbf{Purpose Limitation:} The data collected through the chat interface is used for the sole and explicit purposes of providing in-the-moment support, managing clinical escalations, and generating anonymized, aggregated statistics for improving the university's support services. The data is not used for any other purpose, such as academic assessment or disciplinary action. This principle is enforced through the technical separation of the anonymized analytical data from any administrative records.
\end{itemize}

These ethical safeguards are not merely compliance measures. They represent the framework's foundational commitment to responsible AI deployment in safety-critical healthcare contexts.<|MERGE_RESOLUTION|>--- conflicted
+++ resolved
@@ -318,52 +318,34 @@
 \section{Functional Architecture: The Agentic Core}
 \label{chap:functional_architecture}
 
-<<<<<<< HEAD
 The functional architecture of the framework is designed as a Multi-Agent System (MAS), where the system's overall intelligence and capability emerge from the coordinated actions of its five components: four specialized agents and one meta-agent orchestrator. This section details the "what" of the system by defining the specific role, operational logic, and capabilities of each component within the \textbf{Safety Agent Suite}. Each specialist agent functions as a distinct component within the LangGraph state machine, perceiving its environment through the shared state, executing its logic, and updating the state with its results, while the Aika Meta-Agent coordinates their invocation and synthesizes their outputs.
 
 \subsection{The Safety Triage Agent (STA): The Real-Time Guardian}
-=======
-The functional architecture of the framework is designed as a Multi-Agent System (MAS), where the system's overall intelligence and capability emerge from the coordinated actions of its four specialized agents. This section details the functional specifications of each agent within the \textbf{Safety Agent Suite}. Each agent functions as a distinct component within the LangGraph state machine, perceiving its environment through the shared state, executing its logic, and updating the state with its results. Table~\ref{tab:agent_specifications} provides a comprehensive comparison of the four agents' roles, inputs, processing logic, and outputs.
->>>>>>> 4ead770f
-
-\subsection{Agent Functional Specifications}
-
-\begin{table}[htbp]
-    \centering
-    \caption{Functional specifications of the Safety Agent Suite.}
-    \label{tab:agent_specifications}
-    \tiny
-    \setlength{\tabcolsep}{2pt}
-    \begin{tabular}{p{2.2cm}p{1.8cm}p{2.5cm}p{2.8cm}p{2.5cm}p{2.0cm}}
-        \toprule
-        \textbf{Agent} & \textbf{Primary Role} & \textbf{Inputs (Perception)} & \textbf{Processing Logic} & \textbf{Outputs (Actions)} & \textbf{Performance Target} \\
-        \midrule
-        \textbf{Safety Triage Agent (STA)} & Real-time crisis detection and risk assessment & Current user message $M_t$ (raw text) & High-speed LLM-based classification: $R_t = f_{STA}(M_t; \theta_{LLM})$ where $R_t \in \{\text{Low, Moderate, Critical}\}$. Evaluates indicators of self-harm, severe distress, or urgent help requests. & (1) State graph update with \texttt{risk\_level} = $R_t$; (2) If $R_t$ = Critical: invoke \texttt{escalate\_crisis} tool to flag conversation, create case, present emergency resources. & Latency: <250ms p95; Sensitivity: >90\%; Specificity: >85\% \\
-        \midrule
-        \textbf{Support Coach Agent (SCA)} & Personalized mental health coaching and therapeutic guidance & (1) Conversation history $H_{t-1}$; (2) Safe user message $M_t$; (3) User progress state (completed modules, check-ins) & Context-aware LLM generation: $A_t = f_{SCA}(M_t, H_{t-1}; \theta_{LLM})$. Produces empathetic, CBT-aligned responses. Invokes \texttt{retrieve\_cbt\_module} when specific skills needed. & (1) Conversational response text; (2) Tool calls for content delivery (CBT modules); (3) \texttt{record\_module\_completion} for progress logging. & Response quality: >3.5/5 on CBT rubric; Engagement: session duration >5 min \\
-        \midrule
-        \textbf{Service Desk Agent (SDA)} & Administrative workflow automation (case management, scheduling) & (1) Escalation events from STA (conversation ID, risk level); (2) Scheduling requests from SCA (user ID, desired times); (3) Admin commands (close case, add note) & Procedural, tool-based execution. Sequences pre-defined actions: e.g., \texttt{create\_case} $\rightarrow$ \texttt{assign\_case\_status("New")}. No generative text. & (1) Database mutations (create/update/close cases); (2) External API calls (calendar availability, booking); (3) Notifications (email, dashboard alerts to counselors). & Tool-call success: >95\%; Idempotent retries: max 3 attempts \\
-        \midrule
-        \textbf{Insights Agent (IA)} & Population-level analytics and trend identification & (1) Time-based trigger (weekly Cron); (2) Read-only access to anonymized \texttt{conversation\_logs} table & NLP pipeline: (1) Topic modeling (LDA/transformer clustering); (2) Sentiment analysis (population score over time); (3) LLM-based summarization of findings. & (1) Structured report (JSON/PDF with visualizations); (2) Admin Dashboard update; (3) Optional email notification to stakeholders. & Topic stability: JS divergence <0.15 week-over-week; Report latency: <60s \\
-        \bottomrule
-    \end{tabular}
-\end{table}
-
-\subsection{Agent Design Rationale and Assumptions}
-
-Each agent's design incorporates specific assumptions and validation strategies to ensure reliability and safety within the overall system architecture. This subsection details the design constraints, operational assumptions, and validation approaches for each of the four agents.
-
-\subsubsection{Safety Triage Agent Design Constraints}
-
-The STA operates under the following assumptions and constraints:
-
-\begin{enumerate}
-    \item \textbf{Input sanitization}: Incoming messages $M_t$ are assumed to be UTF-8 encoded text that has been pre-filtered for profanity and noise by upstream input validation layers.
-    
-    \item \textbf{Confidence thresholding}: The agent applies a calibrated confidence threshold (LLM softmax score $\geq 0.6$) before assigning critical risk labels. Messages with lower confidence scores are flagged for human counselor review to minimize false positives while maintaining high sensitivity for genuine crises.
-    
-    \item \textbf{Validation methodology}: The prompt template and \texttt{escalate\_crisis} tool schema were validated against the synthetic crisis corpus. Performance characteristics (sensitivity, specificity, latency) are evaluated through scenario-based metrics reported in Chapter~\ref{sec:rq1} \cite{FIND_CITATION_PLACEHOLDER}.
-\end{enumerate}
+
+\subsubsection{Goal}
+The primary objective of the STA is to function as a real-time, automated safety monitor for every user interaction. Its goal is to assess the immediate risk level of a user's conversation to detect potential crises and trigger an appropriate escalation protocol without delay, ensuring that safety is the foremost priority of the system.
+
+\subsubsection{Perception (Inputs)}
+The STA perceives the conversational environment by intercepting each user message before it is processed by other agents. Its primary input is the raw text of the user's current utterance. Let $M_t$ be the user's message at time $t$. The STA's perception is solely focused on this message:
+\begin{itemize}
+    \item \textbf{Current User Message ($M_t$):} A string containing the user's latest input.
+\end{itemize}
+
+\subsubsection{Processing Logic}
+The core logic of the STA is a high-speed classification task. Upon receiving the message $M_t$, the agent invokes a specialized function, powered by the Gemini 2.5 Pro model, to classify the message into one of several predefined risk categories. The classification function, $f_{STA}$, can be represented as:
+$$ R_t = f_{STA}(M_t; \theta_{LLM}) $$
+where $\theta_{LLM}$ represents the parameters of the underlying Large Language Model, and the output, $R_t$, is an element of the set of possible risk levels, $R \in \{\text{Low, Moderate, Critical}\}$. The prompt for this classification is highly optimized for speed and accuracy, instructing the model to evaluate the text for indicators of self-harm, severe distress, or explicit requests for urgent help.
+
+\subsubsection{Action (Outputs)}
+Based on the classification result $R_t$, the STA's action is to update the system's state, which in turn determines the next step in the LangGraph workflow.
+\begin{itemize}
+    \item \textbf{State Update:} The agent's primary output is an update to the shared state graph, setting the \texttt{risk\_level} variable to the value of $R_t$.
+    \item \textbf{Trigger Escalation (if $R_t$ = Critical):} If a critical risk is detected, the agent's action triggers a conditional edge in the graph that invokes the \texttt{escalate\_crisis} tool. This tool flags the conversation on the Admin Dashboard, logs the event, and instructs the Service Desk Agent (SDA) to create a high-priority case. It also immediately presents the user with pre-defined emergency resources.
+\end{itemize}
+
+\begin{itemize}
+    \item \textbf{Design Rationale:} Assumes each incoming $M_t$ is UTF-8 text already filtered for profanity/noise; applies a calibrated confidence threshold (LLM softmax score $\geq0.6$) before labelling critical risk, otherwise defers to a human counselor; prompt template and \texttt{escalate\_crisis} schema were validated on the synthetic crisis corpus and scenario metrics reported in Chapter~\ref{sec:rq1}.\cite{FIND_CITATION_PLACEHOLDER}
+\end{itemize}
 
 \subsubsection{Support Coach Agent Design Constraints}
 
@@ -405,28 +387,37 @@
     \item \textbf{Pipeline validation}: Analytical prompts and NLP pipelines (topic modeling, sentiment analysis) were stress-tested through stability checks that measure consistency across multiple runs and temporal windows, as reported in Chapter~\ref{sec:rq4} \cite{FIND_CITATION_PLACEHOLDER}.
 \end{enumerate}
 
-\subsection{Agent Processing Formalization}
-
-To provide mathematical rigor to the agent specifications, this subsection formalizes the core decision functions employed by each agent. These formalizations ground the qualitative descriptions in Table~\ref{tab:agent_specifications} within a consistent computational framework.
-
-\subsubsection{Safety Triage Agent Classification Function}
-\label{subsubsec:sta_classification_function}
-
-The STA's classification function maps a user message to a discrete risk level:
-\begin{equation}
-    R_t = f_{STA}(M_t; \theta_{LLM}) : \mathcal{M} \rightarrow \mathcal{R}
-\end{equation}
-where $\mathcal{M}$ is the space of all possible user messages (UTF-8 strings), $\mathcal{R} = \{\text{Low, Moderate, Critical}\}$ is the set of risk levels, and $\theta_{LLM}$ represents the parameters of the Gemini 2.5 Pro model. The function is implemented through a structured prompt that instructs the LLM to evaluate crisis indicators (self-harm ideation, violence, acute distress) and return a classification with confidence score.
-
-\subsubsection{Support Coach Agent Response Generation}
-
-The SCA's response generation function produces contextually appropriate therapeutic responses:
-\begin{equation}
-    A_t = f_{SCA}(M_t, H_{t-1}; \theta_{LLM}) : \mathcal{M} \times \mathcal{H} \rightarrow \mathcal{A}
-\end{equation}
-where $H_{t-1} = \{M_1, A_1, M_2, A_2, \ldots, M_{t-1}, A_{t-1}\}$ is the conversation history up to turn $t-1$, $\mathcal{H}$ is the space of all possible conversation histories, and $\mathcal{A}$ is the space of agent responses. The function incorporates user progress state implicitly through retrieved context from the database.
-
-<<<<<<< HEAD
+\subsection{The Insights Agent (IA): The Strategic Analyst}
+
+\subsubsection{Goal}
+The IA is designed to function as the institution's automated well-being analyst. Its goal is to autonomously process anonymized, aggregated conversation data to identify population-level mental health trends, sentiment shifts, and emerging topics of concern. This provides the institution with actionable, data-driven intelligence to inform resource allocation and proactive strategy.
+
+\subsubsection{Perception (Inputs)}
+The IA is activated by a time-based trigger (e.g., a weekly Cron job) and its primary input is the entire corpus of anonymized conversation logs.
+\begin{itemize}
+    \item \textbf{Time-Based Trigger:} A signal from the APScheduler to begin its analysis.
+    \item \textbf{Anonymized Database Access:} Read-only access to the \texttt{conversation\_logs} table, from which all personally identifiable information (PII) has been redacted.
+\end{itemize}
+
+\subsubsection{Processing Logic}
+The IA's logic involves a pipeline of Natural Language Processing (NLP) tasks performed on the collected data. This includes:
+\begin{itemize}
+    \item \textbf{Topic Modeling:} Using algorithms like Latent Dirichlet Allocation (LDA) or modern transformer-based clustering to identify the most prevalent topics of discussion (e.g., "exam stress," "social isolation").
+    \item \textbf{Sentiment Analysis:} Calculating the overall sentiment score for the student population over the given period and tracking its change over time.
+    \item \textbf{Summarization:} Using the Gemini 2.5 Pro model to generate concise, human-readable summaries of the key findings from the topic and sentiment analysis.
+\end{itemize}
+
+\subsubsection{Action (Outputs)}
+\begin{itemize}
+    \item \textbf{Structured Report Generation:} The final output is a structured report (e.g., in JSON or PDF format) containing visualizations (e.g., charts of topic frequency over time) and the generated summaries.
+    \item \textbf{Dashboard Update:} The agent pushes this report to the Admin Dashboard, updating the analytics view for university staff.
+    \item \textbf{Email Notification:} It can be configured to automatically email the report to a list of stakeholders, such as the head of counseling services.
+\end{itemize}
+
+\begin{itemize}
+    \item \textbf{Design Rationale:} Assumes access to anonymised logs aggregated with $k\geq50$ users and retained for no longer than 90 days; enforces differential privacy noise addition (placeholder $\epsilon=1.0$) and suppresses outputs below the threshold; analytical prompts and pipelines were stress-tested via the stability checks in Chapter~\ref{sec:rq4}.\cite{FIND_CITATION_PLACEHOLDER}
+\end{itemize}
+
 \subsection{The Aika Meta-Agent: Unified Orchestration Layer}
 \label{sec:aika_meta_agent}
 
@@ -814,9 +805,6 @@
 By introducing the Aika Meta-Agent as the fifth component of the framework, the system achieves a synthesis of specialized expertise (via the four Safety Agent Suite agents) and unified user experience (via centralized orchestration with personality adaptation). This architectural layering enables the framework to scale from individual student support to institution-wide analytics while maintaining the safety-first invariants that define its clinical validity.
 
 \begin{figure}[h]
-=======
-\begin{figure}[htbp]
->>>>>>> 4ead770f
     \centering
     \resizebox{0.95\textwidth}{!}{%
     \begin{tikzpicture}[
@@ -908,63 +896,6 @@
     \item \textbf{Data Persistence Service:} A \textbf{PostgreSQL} relational database serves as the single source of truth for the system. It is responsible for storing all persistent data, including user information (anonymized), conversation logs, clinical case data, and generated reports.
 \end{enumerate}
 
-<<<<<<< HEAD
-=======
-\subsubsection{Capacity Planning and Performance Targets}
-
-To ensure the architecture meets the safety and responsiveness requirements evaluated in Chapter~\ref{sec:rq1}, we define the following planning assumptions:
-\begin{itemize}
-    \item \textbf{Latency budgets:} STA classification must complete within 250~ms p95 and 500~ms p99, while end-to-end conversational responses (STA~+~SCA) target 1.5~s p95 under nominal load. These targets are theoretically justified by the real-time performance model in Section~\ref{subsubsec:performance_requirements}. Scenario results in Chapter~\ref{sec:rq1} and Chapter~\ref{sec:rq2} will be benchmarked against these SLOs.
-    \item \textbf{Concurrency expectations:} The system is sized for 500 concurrent student sessions (peak exam season) with headroom to burst to 1,000. Each FastAPI worker handles approximately 20 concurrent conversations; horizontal scaling of backend pods maintains SLA compliance.
-    \item \textbf{Horizontal scaling strategy:} Stateless Next.js frontend instances auto-scale behind a CDN; the FastAPI+LangGraph service scales via container orchestration (e.g., Kubernetes HPA) using CPU and latency metrics; PostgreSQL employs read replicas for analytics workloads while the primary instance handles transactional writes. Queueing (e.g., Redis streams) buffers asynchronous Insights Agent jobs to decouple heavy analytics from real-time triage.
-    \item \textbf{Resilience and monitoring:} Service-level indicators (SLIs) include STA false-negative rate, tool-call success percentage, queue depth, and database replication lag. Alert thresholds align with risk tolerances captured in the threat model (Table~\ref{tab:threat_model}).\cite{FIND_CITATION_PLACEHOLDER}
-\end{itemize}
-
-Communication between the unified frontend and the backend is exclusively handled via a secure, stateless REST API. The backend service is the only component with direct access to the database, ensuring a clear and secure data access pattern. This architecture allows for a cohesive user experience while maintaining a strong separation between presentation logic (frontend) and business logic (backend).
-
-\begin{figure}[htbp]
-    \centering
-    \begin{tikzpicture}[
-        box/.style={rectangle, draw=ugmBlue, very thick, rounded corners=6pt, align=center, fill=ugmBlue!5},
-        subbox/.style={rectangle, draw=ugmBlue!70, thick, rounded corners=4pt, align=center, fill=white, minimum width=3.3cm, minimum height=1.1cm, font=\footnotesize},
-        actor/.style={rectangle, draw=ugmBlue, very thick, rounded corners=4pt, fill=white, align=center, minimum width=2.7cm, minimum height=1.1cm},
-        datastore/.style={rectangle, draw=ugmBlue, thick, align=center, fill=ugmBlue!10, minimum width=3.7cm, minimum height=1.2cm},
-        arrow/.style={-Latex, thick, ugmBlue},
-        doublearrow/.style={<->, >=Latex, thick, ugmBlue}
-    ]
-        \node[actor] (student) {Student};
-        \node[box, right=2.2cm of student, minimum width=5.6cm, minimum height=4.8cm] (frontend) {};
-        \node at (frontend.north) [yshift=-0.35cm, font=\bfseries\small, text=ugmBlue] {Frontend Service (Next.js)};
-        \node[subbox] (portal) at ([yshift=0.9cm]frontend.center) {User Portal / `/aika` Chat};
-        \node[subbox, below=0.4cm of portal] (dashboard) {Admin Dashboard};
-        \node[subbox, below=0.4cm of dashboard, minimum width=3.3cm] (shared) {Shared UI Components};
-
-        \node[box, right=3.0cm of frontend, minimum width=6.0cm, minimum height=5.4cm] (backend) {};
-        \node at (backend.north) [yshift=-0.35cm, font=\bfseries\small, text=ugmBlue] {Backend Service (FastAPI)};
-        \node[subbox, minimum width=4.2cm] (core) at ([yshift=1.1cm]backend.center) {Agentic Core (LangGraph)};
-        \node[subbox, below=0.35cm of core, minimum width=4.2cm] (sta) {Safety Triage Agent};
-        \node[subbox, below=0.25cm of sta, minimum width=4.2cm] (sca) {Support Coach Agent};
-        \node[subbox, below=0.25cm of sca, minimum width=4.2cm] (sda) {Service Desk Agent};
-        \node[subbox, below=0.25cm of sda, minimum width=4.2cm] (ia) {Insights Agent};
-
-        \node[datastore, below=2.5cm of backend] (database) {Database Service (PostgreSQL)};
-        \node[actor, right=2.6cm of backend] (gemini) {Google Gemini API};
-        \node[actor, above=2.6cm of frontend] (admin) {Counselor / Staff};
-
-        \draw[doublearrow] (frontend) -- node[above, font=\footnotesize]{REST API (HTTPS)} (backend);
-        \draw[arrow] (backend) -- node[right, font=\footnotesize]{Direct DB connection} (database);
-        \draw[arrow] (backend) -- node[above, font=\footnotesize]{Structured prompts \& tool calls} (gemini);
-        \draw[arrow] (student) -- node[above, font=\footnotesize]{Web / Mobile access} (portal.west);
-        \draw[arrow] (admin) -- node[right, font=\footnotesize]{Secure login} (dashboard.north);
-        \draw[arrow] (dashboard.south) -- node[right, font=\footnotesize]{Case actions} (backend.north);
-        \draw[arrow] (core.east) -- ++(1.2,0) |- node[pos=0.25, right, font=\footnotesize]{LLM responses} (gemini.south);
-        \draw[arrow] (ia.south) -- node[left, font=\footnotesize]{Aggregated insights} (database.north);
-    \end{tikzpicture}
-    \caption{High-level technical architecture showing the unified Next.js frontend, FastAPI backend with LangGraph agents, and supporting services.}
-    \label{fig:system_architecture_diagram}
-\end{figure}
-
->>>>>>> 4ead770f
 \subsection{Backend Service: The Agentic Core}
 \label{sec:backend_service}
 
@@ -1118,153 +1049,9 @@
 
 \subsection{User Anonymization and Privacy by Design}
 
-<<<<<<< HEAD
 The framework adheres to the principle of \textbf{Privacy by Design (PbD)} \cite{cavoukian2011privacybydesign}, embedding privacy protections directly into the agent architecture. All user interactions are anonymized through non-identifiable UUIDs, ensuring that conversational data cannot be linked back to real-world identities without explicit administrative access to segregated identity tables.
 
 The Aika Meta-Agent enforces role-based access control at the orchestration layer, ensuring that each specialist agent only accesses the conversation context necessary for its function. For example, the Insights Agent operates exclusively on anonymized message logs and is programmatically restricted from accessing case management data or user profile information.
-=======
-\begin{figure}[htbp]
-    \centering
-    \resizebox{0.95\textwidth}{!}{%
-    \begin{tikzpicture}[
-        entity/.style={rectangle, draw=ugmBlue, very thick, rounded corners=4pt, align=left, fill=ugmBlue!5, minimum width=4.2cm, font=\footnotesize},
-        relationship/.style={-Latex, thick, ugmBlue}
-    ]
-        \node[entity] (users) {\textbf{users}\newline PK \texttt{user\_id}\newline email\_hash\newline profile\_flags};
-        \node[entity, right=3.8cm of users] (conversations) {\textbf{conversations}\newline PK \texttt{conversation\_id}\newline FK \texttt{user\_id}\newline created\_at};
-        \node[entity, right=3.8cm of conversations] (messages) {\textbf{messages}\newline PK \texttt{message\_id}\newline FK \texttt{conversation\_id}\newline speaker\_role\newline sentiment\_score};
-
-        \node[entity, below=2.4cm of users] (progress) {\textbf{progress\_logs}\newline PK \texttt{progress\_id}\newline FK \texttt{user\_id}\newline module\_code\newline completed\_at};
-        \node[entity, below=2.2cm of conversations] (cases) {\textbf{cases}\newline PK \texttt{case\_id}\newline FK \texttt{conversation\_id}\newline FK \texttt{assigned\_counselor\_id}\newline status, severity};
-        \node[entity, below=2.2cm of messages] (casenotes) {\textbf{case\_notes}\newline PK \texttt{note\_id}\newline FK \texttt{case\_id}\newline author\_id\newline note\_body};
-
-        \node[entity, below=2.4cm of progress] (counselors) {\textbf{counselors}\newline PK \texttt{counselor\_id}\newline name\newline availability\_band};
-        \node[entity, below=2.4cm of cases] (appointments) {\textbf{appointments}\newline PK \texttt{appointment\_id}\newline FK \texttt{user\_id}\newline FK \texttt{counselor\_id}\newline scheduled\_at};
-
-        \draw[relationship] (users) -- node[above, font=\scriptsize]{1\,:\,N} (conversations);
-        \draw[relationship] (conversations) -- node[above, font=\scriptsize]{1\,:\,N} (messages);
-        \draw[relationship] (users) -- node[left, font=\scriptsize]{1\,:\,N} (progress);
-        \draw[relationship] (conversations) -- node[right, font=\scriptsize]{1\,:\,0..1} (cases);
-        \draw[relationship] (cases) -- node[right, font=\scriptsize]{1\,:\,N} (casenotes);
-        \draw[relationship] (cases) -- node[left, font=\scriptsize]{N\,:\,1} (counselors);
-        \draw[relationship] (counselors) -- node[above, font=\scriptsize]{1\,:\,N} (appointments);
-        \draw[relationship] (users) -- node[above, font=\scriptsize]{1\,:\,N} (appointments);
-    \end{tikzpicture}%
-    }% End resizebox
-    \caption{Entity--relationship diagram summarising the core tables that support conversational history, safety escalation, and progress tracking. Cardinalities indicate the dominant one-to-many relationships.}
-    \label{fig:erd}
-\end{figure}
-
-\subsection{Detailed Table Schemas}
-
-This subsection provides a detailed specification for the primary tables in the database schema. For each table, the columns, their corresponding data types in PostgreSQL, and their constraints are defined. The descriptions highlight how each attribute supports the functional requirements of the user-facing application and the four agents of the Safety Agent Suite.
-
-\subsubsection{Users Table}
-The \texttt{users} table serves as the central repository for student information. To adhere to the principle of Privacy by Design, this table is intentionally minimal and uses a non-identifiable primary key.
-
-\begin{longtable}{@{}p{3.0cm}p{2.5cm}p{2.0cm}p{5.0cm}@{}}
-    \caption{Schema for the \texttt{users} table.} \label{tab:users_schema} \\
-    \toprule
-    \textbf{Column Name} & \textbf{Data Type} & \textbf{Constraints} & \textbf{Description} \\
-    \midrule
-    \endfirsthead
-    \multicolumn{4}{c}%
-    {{\tablename\ \thetable{} -- continued from previous page}} \\
-    \toprule
-    \textbf{Column Name} & \textbf{Data Type} & \textbf{Constraints} & \textbf{Description} \\
-    \midrule
-    \endhead
-    \bottomrule
-    \endfoot
-    \texttt{user\_id} & \texttt{UUID} & PK, NOT NULL & A universally unique identifier serving as the primary key. This anonymized ID is used across the system to track user activity without storing PII. \\
-    \texttt{created\_at} & \texttt{TIMESTAMPTZ} & NOT NULL & Timestamp indicating when the user account was created. \\
-\end{longtable}
-
-\subsubsection{Conversation Logs Table}
-The \texttt{conversation\_logs} table is one of the most critical tables in the system. It archives every message from every conversation, serving as the primary data source for the Insights Agent (IA) and providing the necessary context for the real-time agents.
-
-\begin{longtable}{@{}p{3.0cm}p{2.5cm}p{2.0cm}p{5.0cm}@{}}
-    \caption{Schema for the \texttt{conversation\_logs} table.} \label{tab:conversation_logs_schema} \\
-    \toprule
-    \textbf{Column Name} & \textbf{Data Type} & \textbf{Constraints} & \textbf{Description} \\
-    \midrule
-    \endfirsthead
-    \multicolumn{4}{c}%
-    {{\tablename\ \thetable{} -- continued from previous page}} \\
-    \toprule
-    \textbf{Column Name} & \textbf{Data Type} & \textbf{Constraints} & \textbf{Description} \\
-    \midrule
-    \endhead
-    \bottomrule
-    \endfoot
-    \texttt{message\_id} & \texttt{BIGSERIAL} & PK, NOT NULL & Unique identifier for each message. \\
-    \texttt{conversation\_id} & \texttt{UUID} & FK (conversations), NOT NULL & Foreign key linking the message to a specific conversation session. \\
-    \texttt{user\_id} & \texttt{UUID} & FK (users), NOT NULL & Foreign key linking the message to the user who sent it. Indexed for fast retrieval of a user's history. \\
-    \texttt{sender} & \texttt{VARCHAR(16)} & NOT NULL & Indicates the author of the message (e.g., 'user' or 'agent'). \\
-    \texttt{message\_text} & \texttt{TEXT} & NOT NULL & The raw text content of the message. \\
-    \texttt{timestamp} & \texttt{TIMESTAMPTZ} & NOT NULL & The exact time the message was recorded. \\
-    \texttt{sentiment\_score} & \texttt{FLOAT} & & A sentiment score (e.g., from -1 to 1) calculated for the message, used by the IA. \\
-    \texttt{topic} & \texttt{VARCHAR(64)} & & An NLP-inferred topic label for the message, used by the IA. \\
-\end{longtable}
-
-\subsubsection{Cases Table}
-The \texttt{cases} table is the core of the case management system, operated primarily by the Service Desk Agent (SDA) and monitored by human counselors. Each record represents an incident that was flagged by the Safety Triage Agent (STA).
-
-\begin{longtable}{@{}p{3.0cm}p{2.5cm}p{2.0cm}p{5.0cm}@{}}
-    \caption{Schema for the \texttt{cases} table.} \label{tab:cases_schema} \\
-    \toprule
-    \textbf{Column Name} & \textbf{Data Type} & \textbf{Constraints} & \textbf{Description} \\
-    \midrule
-    \endfirsthead
-    \multicolumn{4}{c}%
-    {{\tablename\ \thetable{} -- continued from previous page}} \\
-    \toprule
-    \textbf{Column Name} & \textbf{Data Type} & \textbf{Constraints} & \textbf{Description} \\
-    \midrule
-    \endhead
-    \bottomrule
-    \endfoot
-    \texttt{case\_id} & \texttt{UUID} & PK, NOT NULL & Unique identifier for the case. \\
-    \texttt{conversation\_id} & \texttt{UUID} & FK (conversations), NOT NULL & Foreign key linking the case to the specific conversation where the risk was detected. \\
-    \texttt{status} & \texttt{VARCHAR(32)} & NOT NULL & The current status of the case (e.g., 'new', 'in\_progress', 'resolved'). \\
-    \texttt{severity} & \texttt{VARCHAR(32)} & NOT NULL & The risk level assigned by the STA (e.g., 'critical'). \\
-    \texttt{assigned\_counselor\_id} & \texttt{UUID} & FK (counselors) & Foreign key linking the case to a specific counselor for review. \\
-    \texttt{created\_at} & \texttt{TIMESTAMPTZ} & NOT NULL & Timestamp for when the case was created. \\
-    \texttt{updated\_at} & \texttt{TIMESTAMPTZ} & NOT NULL & Timestamp for the last update to the case. \\
-\end{longtable}
-
-\subsubsection{Progress Logs Table}
-This table captures the module completions and wellness check-ins driven by the Support Coach Agent (SCA), providing a lightweight audit trail of student progress.
-
-\begin{longtable}{@{}p{3.0cm}p{2.5cm}p{2.0cm}p{5.0cm}@{}}
-    \caption{Schema for the \texttt{progress\_logs} table.} \label{tab:progress_logs_schema} \\
-    \toprule
-    \textbf{Column Name} & \textbf{Data Type} & \textbf{Constraints} & \textbf{Description} \\
-    \midrule
-    \endfirsthead
-    \multicolumn{4}{c}%
-    {{\tablename\ \thetable{} -- continued from previous page}} \\
-    \toprule
-    \textbf{Column Name} & \textbf{Data Type} & \textbf{Constraints} & \textbf{Description} \\
-    \midrule
-    \endhead
-    \bottomrule
-    \endfoot
-    \texttt{progress\_id} & \texttt{SERIAL} & PK, NOT NULL & Unique identifier for the progress record. \\
-    \texttt{user\_id} & \texttt{UUID} & FK (users), NOT NULL & Foreign key linking the log entry to the user. \\
-    \texttt{module\_code} & \texttt{VARCHAR(64)} & NOT NULL & Identifier for the CBT module or exercise completed. \\
-    \texttt{completed\_at} & \texttt{TIMESTAMPTZ} & NOT NULL & Timestamp for when the module was completed. \\
-    \texttt{follow\_up\_due\_at} & \texttt{TIMESTAMPTZ} & & Optional reminder for a follow-up check-in, if applicable. \\
-    \texttt{notes} & \texttt{TEXT} & & Optional remarks recorded by the SCA (e.g., student's self-reported mood). \\
-\end{longtable}
-
-\subsection{Data Integrity and Relationships}
-
-A robust database schema is defined not only by its entities and attributes but also by the rules that govern the relationships between them. In this framework, data integrity is paramount, particularly given the sensitive nature of the information being managed. The logical consistency and reliability of the data are enforced at the database level through the rigorous application of relational constraints, primarily foreign keys and referential integrity actions.
-
-\subsubsection{Foreign Key Constraints}
-The primary mechanism for enforcing relationships between tables is the use of \textbf{foreign key constraints}. A foreign key in one table points to a primary key in another table, creating a formal link that the database system actively maintains. This ensures that no orphaned records can exist; for example, a message cannot be created without an associated conversation. Key relationships enforced in this schema include:
->>>>>>> 4ead770f
 
 \subsection{PII Redaction and Data Minimization}
 
@@ -1337,7 +1124,6 @@
 %%% REMOVED: USER INTERFACE (UI) DESIGN %%%
 %%%%%%%%%%%%%%%%%%%%%%%%%%%%%%%%%%%%%%%%%%%%%%%%%
 
-<<<<<<< HEAD
 % The full UGM-AICare implementation includes comprehensive UX personas,
 % user stories, journey maps, and UI wireframes. However, the evaluation
 % of user experience and interface design is beyond the scope of this thesis,
@@ -1351,215 +1137,6 @@
 
 \section{Ethical Considerations and Research Limitations}
 \label{sec:ethical_considerations}
-=======
-\section{User Interface (UI) Design}
-
-The User Interface (UI) design translates the principles and user stories from the UX research phase into a tangible, visual blueprint for the UGM-AICare application. The design of both the Admin Dashboard and the User Portal is guided by the core principles of clarity, privacy, and actionability. The following mockups represent the key screens of the application, designed to meet the specific needs of the personas: Dr. Astuti and Budi.
-
-\subsection{The Admin Dashboard: An Interface for Proactive Oversight}
-
-The Admin Dashboard is designed for Dr. Astuti, the Head of Counseling Services. Its primary purpose is to provide actionable, at-a-glance insights and an efficient case management system, enabling a shift from reactive to proactive support.
-
-\subsubsection{Main Analytics View}
-As shown in Figure \ref{fig:ui_admin_dashboard}, the main dashboard is the central hub for strategic oversight.
-\begin{itemize}
-    \item \textbf{Design Justification:} To address Dr. Astuti's goal of gaining a data-driven understanding of student well-being, the dashboard prominently features key performance indicators (KPIs) at the top, such as "Overall Sentiment Trend" and "Active Cases." The main panel is dedicated to a time-series visualization of the "Top Trending Topics" identified by the Insights Agent (IA). This design directly supports her user story of wanting an automated report to plan targeted workshops effectively.
-\end{itemize}
-
-\begin{figure}[htbp]
-    \centering
-    \begin{tikzpicture}[
-        screen/.style={rectangle, draw=ugmBlue, very thick, rounded corners=8pt, fill=ugmBlue!5, minimum width=12cm, minimum height=7cm},
-        nav/.style={rectangle, draw=ugmBlue!70, fill=ugmBlue!15, align=left, minimum width=1.6cm, minimum height=6.2cm, rounded corners=6pt, font=\scriptsize},
-        header/.style={rectangle, draw=ugmBlue!80, fill=white, rounded corners=5pt, minimum width=9.4cm, minimum height=0.9cm, font=\footnotesize\bfseries, text=ugmBlue, align=left},
-        card/.style={rectangle, draw=ugmBlue!70, fill=white, rounded corners=5pt, minimum width=2.8cm, minimum height=1.2cm, align=left, font=\scriptsize},
-        chart/.style={rectangle, draw=ugmBlue!60, fill=white, rounded corners=5pt, minimum width=6.0cm, minimum height=3.4cm, align=left},
-        table/.style={rectangle, draw=ugmBlue!60, fill=white, rounded corners=5pt, minimum width=2.8cm, minimum height=3.4cm, align=left, font=\scriptsize}
-    ]
-        \node[screen] (frame) {};
-        \node[nav, anchor=west] at ([xshift=-4.7cm]frame.west) {\textbf{Menu}\newline\small Analytics\newline Cases\newline Alerts\newline Settings};
-        \node[header, anchor=north west] at ([xshift=0.5cm,yshift=-0.4cm]frame.north west) {Analytics Dashboard};
-
-        \node[card, anchor=north west] (kpi1) at ([xshift=0.5cm,yshift=-1.4cm]frame.north west) {Overall Sentiment:\newline\textbf{-0.20} \textcolor{ugmBlue!70}{( 5\,pt)}};
-        \node[card, anchor=north west] (kpi2) at ([xshift=3.5cm,yshift=-1.4cm]frame.north west) {New Cases This Week:\newline\textbf{12}};
-        \node[card, anchor=north west] (kpi3) at ([xshift=6.5cm,yshift=-1.4cm]frame.north west) {Active Alerts:\newline\textbf{4}};
-
-        \node[chart, anchor=north west] (topicchart) at ([xshift=0.5cm,yshift=-3.1cm]frame.north west) {};
-        \node[font=\scriptsize\bfseries, text=ugmBlue, anchor=north west] at ([xshift=0.2cm,yshift=-0.2cm]topicchart.north west) {Weekly Trending Topics};
-        \begin{scope}[shift={(topicchart.south west)}]
-            \draw[ugmBlue!40, line width=0.6pt] (0.4,0.2) -- (0.4,2.5);
-            \foreach \y/\label in {0.6/Exam Stress,1.3/Social Anxiety,2.0/Financial Pressure} {
-                \draw[fill=ugmBlue!60] (0.6,\y) rectangle (2.8,\y+0.3);
-                \node[font=\scriptsize] at (1.7,\y+0.15) {\label};
-            }
-        \end{scope}
-
-        \node[table, anchor=north west] (alerttable) at ([xshift=7.0cm,yshift=-3.1cm]frame.north west) {\textbf{Recent Critical Alerts}\newline\rule{2.4cm}{0.2pt}\newline 14 Oct -- Conv. 1294 -- Self-harm\newline 14 Oct -- Conv. 1301 -- Panic\newline 13 Oct -- Conv. 1187 -- Abuse};
-    \end{tikzpicture}
-    \caption{Admin dashboard main view highlighting KPIs, trending topics, and the most recent critical alerts surfaced by the agents.}
-    \label{fig:ui_admin_dashboard}
-\end{figure}
-
-\subsubsection{Case Management View}
-When a conversation is flagged by the STA, it appears in the case management view, depicted in Figure \ref{fig:ui_case_management}.
-\begin{itemize}
-    \item \textbf{Design Justification:} To address Dr. Astuti's pain point of being overwhelmed by administrative tasks and her goal of ensuring no student in crisis is missed, this screen is designed for efficiency. It presents a clean, sortable table of all active cases. When a case is selected, it displays the relevant (anonymized) conversation log, the severity level assigned by the STA, and clear action buttons like "Assign to Counselor" or "Mark as Resolved." This streamlines the workflow from automated detection to human intervention.
-\end{itemize}
-
-\begin{figure}[htbp]
-    \centering
-    \begin{tikzpicture}[
-        frame/.style={rectangle, draw=ugmBlue, very thick, rounded corners=8pt, fill=ugmBlue!5, minimum width=12cm, minimum height=6.5cm},
-        panel/.style={rectangle, draw=ugmBlue!70, thick, rounded corners=5pt, fill=white, minimum height=5.4cm},
-        title/.style={font=\scriptsize\bfseries, text=ugmBlue},
-        celltext/.style={font=\scriptsize, align=left}
-    ]
-        \node[frame] (frame) {};
-        \node[panel, minimum width=4.8cm] (list) at ([xshift=-2.1cm]frame.center) {};
-        \node[panel, minimum width=6.6cm, right=0.6cm of list] (detail) {};
-
-        \node[title, anchor=north west] at ([xshift=0.2cm,yshift=-0.2cm]list.north west) {Active Cases};
-        \node[celltext, anchor=north west] at ([xshift=0.2cm,yshift=-0.7cm]list.north west) {Case ID \hspace{0.3cm} Status \hspace{0.2cm} Severity \hspace{0.2cm} Assigned};
-        \foreach \y/\case/\status/\sev/\assignee in {4.4/C-1294/Open/Critical/Dr. Hana,3.6/C-1301/Assigned/High/Dr. Raka,2.8/C-1187/Open/Moderate/--,2.0/C-1150/Closed/Low/Dr. Hana}
-            \node[celltext] at ([xshift=0.25cm,yshift=-\y mm]list.north west) {\case\hspace{0.6cm}\status\hspace{0.3cm}\sev\hspace{0.3cm}\assignee};
-
-        \node[title, anchor=north west] at ([xshift=0.3cm,yshift=-0.2cm]detail.north west) {Case C-1294 \textbullet\ Self-harm keywords detected};
-        \node[celltext, anchor=north west, align=left] at ([xshift=0.3cm,yshift=-0.8cm]detail.north west) {	extbf{Risk Level:} Critical \quad \textbf{Assigned To:} Pending};
-        \node[celltext, anchor=north west, align=left] at ([xshift=0.3cm,yshift=-1.4cm]detail.north west) {	extbf{Chat Excerpt}\newline [Student] ``I feel overwhelmed...''\newline [Aika] ``I'm here with you. Would you like grounding tips?''};
-        \node[celltext, anchor=north west, align=left] at ([xshift=0.3cm,yshift=-3.2cm]detail.north west) {	extbf{Counselor Notes}\newline -- schedule immediate outreach\newline -- provide emergency contacts};
-        \node[celltext, anchor=south east] at ([xshift=-0.3cm,yshift=0.3cm]detail.south east) {Buttons: Assign \quad Mark Resolved};
-    \end{tikzpicture}
-    \caption{Case management interface showing the triaged case list alongside the selected conversation context and follow-up actions.}
-    \label{fig:ui_case_management}
-\end{figure}
-
-\subsection{The User Portal: A Private and Supportive Space}
-
-The User Portal is designed for Budi, the first-year student. The UI prioritizes simplicity, privacy, and a sense of calm, directly addressing his hesitation to seek help and his desire for a non-intimidating support tool.
-
-\subsubsection{The '/aika' Chat Interface}
-The core of the student experience is the chat interface, shown in Figure \ref{fig:ui_chat}.
-\begin{itemize}
-    \item \textbf{Design Justification:} To align with the principle of "Clarity Over Clutter," the interface is intentionally minimalist, resembling modern messaging applications to feel familiar and intuitive. There are no distracting elements; the focus is solely on the conversation between Budi and the Support Coach Agent. This design directly supports his goal of finding a private and focused space to articulate his feelings.
-\end{itemize}
-
-\begin{figure}[htbp]
-    \centering
-    \begin{tikzpicture}[
-        phone/.style={rectangle, draw=ugmBlue, very thick, rounded corners=12pt, fill=ugmBlue!5, minimum width=6.5cm, minimum height=11cm},
-        header/.style={rectangle, draw=none, rounded corners=0pt, fill=ugmBlue, minimum width=5.5cm, minimum height=0.9cm, font=\scriptsize\bfseries, text=white},
-        bubbleUser/.style={rectangle, rounded corners=8pt, fill=ugmGold!40, draw=none, font=\scriptsize, align=left, text=black},
-        bubbleAgent/.style={rectangle, rounded corners=8pt, fill=white, draw=ugmBlue!40, font=\scriptsize, align=left, text=ugmBlue!80},
-        inputbox/.style={rectangle, draw=ugmBlue!50, rounded corners=8pt, fill=white, minimum width=5.5cm, minimum height=0.9cm}
-    ]
-        \node[phone] (screen) {};
-        \node[header] at ([yshift=-0.5cm]screen.north) {Aika -- Your UGM-AICare Companion};
-        \node[bubbleAgent, anchor=north west] at ([xshift=-2.6cm,yshift=-2.0cm]screen.north) {Hi Budi, it's good to see you.\newline How are you feeling today?};
-        \node[bubbleUser, anchor=north east] at ([xshift=2.6cm,yshift=-3.4cm]screen.north) {Honestly, a bit overwhelmed.\newline Exams are piling up.};
-        \node[bubbleAgent, anchor=north west] at ([xshift=-2.6cm,yshift=-5.0cm]screen.north) {Thanks for sharing that.\newline Would it help to practice a 3-minute\newline breathing exercise together?};
-        \node[bubbleUser, anchor=north east] at ([xshift=2.6cm,yshift=-6.6cm]screen.north) {Yes, please. I think that could help.};
-        \node[inputbox] at ([yshift=1.2cm]screen.south) {};
-        \node[font=\scriptsize, text=ugmBlue!80] at ([yshift=1.25cm]screen.south) {Type your message...};
-    \end{tikzpicture}
-    \caption{Minimalist chat interface designed to keep the student's attention on the conversation with Aika.}
-    \label{fig:ui_chat}
-\end{figure}
-
-\subsubsection{The User Dashboard and Progress Tracking}
-To foster engagement and a sense of progress, the user dashboard (Figure \ref{fig:ui_user_dashboard}) visualizes the student's journey.
-\begin{itemize}
-    \item \textbf{Design Justification:} This screen directly supports Budi's goal of feeling a sense of accomplishment. It includes a section for "My Progress" that shows completed modules, highlights recommended next steps, and surfaces gentle reminders for upcoming check-ins. This visual feedback, based on the design principle of "Foster a Sense of Progress," reinforces positive behavior and encourages continued engagement with the platform's coaching features.
-\end{itemize}
-
-\begin{figure}[htbp]
-    \centering
-    \begin{tikzpicture}[
-        card/.style={rectangle, draw=ugmBlue, very thick, rounded corners=10pt, fill=ugmBlue!5, minimum width=10.5cm, minimum height=6.5cm},
-        section/.style={rectangle, draw=ugmBlue!70, thick, rounded corners=6pt, fill=white, minimum height=1.6cm, align=left, font=\scriptsize},
-        heading/.style={font=\bfseries\small, text=ugmBlue}
-    ]
-        \node[card] (dash) {};
-        \node[heading, anchor=north west] at ([xshift=0.6cm,yshift=-0.5cm]dash.north west) {Welcome back, Budi!};
-        \node[section, minimum width=4.6cm, anchor=north west] (progress) at ([xshift=0.6cm,yshift=-1.2cm]dash.north west) {	extbf{My Progress}\newline Mindful Breathing -- Completed 12 Oct\newline Journaling -- Completed 11 Oct\newline Sleep Check-in -- Completed 10 Oct};
-        \node[section, minimum width=4.6cm, anchor=north west] (nextup) at ([xshift=0.6cm,yshift=-4.3cm]dash.north west) {	extbf{Next Up}\newline Guided reflection on support network\newline Schedule peer meet-up reminder (due Fri)};
-        \node[section, minimum width=4.6cm, anchor=north west] (reminder) at ([xshift=5.7cm,yshift=-1.2cm]dash.north west) {	extbf{Gentle Reminders}\newline Check-in with Aika tomorrow\newline Stretch break at 16:00\newline Drink water tracker};
-        \node[rectangle, draw=ugmBlue, rounded corners=5pt, fill=ugmBlue, text=white, minimum width=4.6cm, minimum height=1cm, anchor=north west] at ([xshift=5.7cm,yshift=-4.3cm]dash.north west) {Continue Chat with Aika};
-    \end{tikzpicture}
-    \caption{Personal dashboard emphasising completed activities, recommended follow-ups, and a clear path back into the coaching conversation.}
-    \label{fig:ui_user_dashboard}
-\end{figure}
-
-\subsection{Interaction Flows and User Journeys}
-
-While the preceding sections have defined the static components of the user interface, this subsection details the dynamic, step-by-step user journeys for key scenarios. These flows illustrate how a user navigates the application to achieve a specific goal and how the different agents of the Safety Agent Suite collaborate to facilitate these interactions.
-
-\subsubsection{Journey 1: Making an Appointment with a Counselor}
-This journey is designed to be as frictionless as possible, directly addressing Budi's hesitation with complex administrative processes.
-\begin{enumerate}
-    \item \textbf{Initiation:} The user can initiate the process in two ways: either by navigating to an "Appointments" section in the User Portal or by expressing the intent to speak with a counselor during a chat with the Support Coach Agent (SCA).
-    \item \textbf{Agent Handoff:} If initiated via chat, the SCA recognizes the intent and calls a tool that invokes the Service Desk Agent (SDA).
-    \item \textbf{Scheduling:} The SDA's \texttt{check\_calendar\_availability} tool fetches available time slots from the counselors' calendars and presents them to the user in a simple interface.
-    \item \textbf{Confirmation:} The user selects a time slot. The SDA then calls its \texttt{book\_appointment} tool, which confirms the appointment in the system and sends a confirmation notification to both the user and the assigned counselor.
-\end{enumerate}
-
-\begin{figure}[htbp]
-    \centering
-    \begin{tikzpicture}[
-        flowstep/.style={rectangle, rounded corners=4pt, draw=ugmBlue, thick, align=center, fill=ugmBlue!6, minimum width=3.6cm, minimum height=1.1cm, font=\scriptsize},
-        flowdecision/.style={diamond, draw=ugmGold!80!black, thick, fill=ugmGold!20, align=center, aspect=2, font=\scriptsize},
-        arrow/.style={-Latex, thick, ugmBlue}
-    ]
-        \node[flowstep] (start) {Student opens booking page\newline or requests help in chat};
-        \node[flowdecision, below=1.3cm of start] (viachat) {Initiated via chat?};
-        \node[flowstep, below=1.4cm of viachat] (sca) {SCA detects scheduling intent\newline and summarises request};
-        \node[flowstep, below=1.2cm of sca] (sda) {SDA checks counselor availability\newline (\texttt{check\_calendar\_availability})};
-        \node[flowstep, below=1.2cm of sda] (select) {Student selects preferred slot};
-        \node[flowstep, below=1.2cm of select] (confirm) {SDA books appointment\newline (\texttt{book\_appointment})};
-        \node[flowstep, below=1.2cm of confirm] (notify) {Confirmations sent to student\newline and assigned counselor};
-
-        \draw[arrow] (start) -- (viachat);
-        \draw[arrow] (viachat) -- node[right, font=\scriptsize]{Yes} (sca);
-        \draw[arrow] (sca) -- (sda);
-        \draw[arrow] (sda) -- (select);
-        \draw[arrow] (select) -- (confirm);
-        \draw[arrow] (confirm) -- (notify);
-        \node[flowstep, right=4.0cm of viachat] (form) {Student fills booking form};
-        \draw[arrow] (viachat.east) -- node[above, font=\scriptsize]{No} (form.west);
-        \draw[arrow] (form.south) |- (sda.east);
-    \end{tikzpicture}
-    \caption{Appointment booking journey showing both chat-triggered and self-initiated flows converging on the Service Desk Agent for scheduling and confirmation.}
-    \label{fig:journey_appointment}
-\end{figure}
-
-\subsubsection{Journey 2: Standard Interaction with Aika (SCA)}
-This flow represents the primary use case of the chat interface, where a student seeks supportive conversation.
-\begin{enumerate}
-    \item \textbf{Initiation:} The user navigates to the `/aika` chat page and sends a message.
-    \item \textbf{Real-Time Triage:} The message is first intercepted by the Safety Triage Agent (STA), which performs an instantaneous risk assessment.
-    \item \textbf{Safe Handoff:} Assuming the risk is classified as "Low" or "Moderate," the message is passed to the Support Coach Agent (SCA).
-    \item \textbf{Conversational Loop:} The SCA generates an empathetic, context-aware response and sends it to the user. This loop (User Message -> STA -> SCA -> User Response) continues for the duration of the conversation.
-\end{enumerate}
-
-\subsubsection{Journey 3: Crisis Escalation and Case Management}
-This journey illustrates the system's core safety protocol.
-\begin{enumerate}
-    \item \textbf{Detection:} During a standard conversation, the user sends a message that the STA classifies as "Critical."
-    \item \textbf{Automated Escalation:} The STA immediately interrupts the normal flow. It invokes a tool that:
-        \begin{itemize}
-            \item Displays pre-defined emergency resources to the user.
-            \item Sends a high-priority alert to the Admin Dashboard.
-            \item Instructs the Service Desk Agent (SDA) to create a new case, linking it to the conversation.
-        \end{itemize}
-    \item \textbf{Human Intervention:} A counselor (Dr. Astuti) sees the alert on the dashboard, reviews the newly created case, and initiates follow-up. The counselor uses the case management interface to document all actions taken.
-\end{enumerate}
-
-\begin{figure}[htbp]
-    \centering
-    \fbox{\parbox[c][6cm][c]{0.9\textwidth}{\centering \textbf{Placeholder for Flowchart: Crisis Escalation Journey} \\ \vspace{1cm} This flowchart should show the path from STA detection to the SDA creating a case and the final review by a human counselor on the Admin Dashboard.}}
-    \caption{The user and system journey during a critical risk escalation.}
-    \label{fig:journey_escalation}
-\end{figure}
->>>>>>> 4ead770f
 
 The development of an AI-driven framework for mental health support necessitates thorough examination of ethical implications and transparent acknowledgment of research limitations. This section addresses the ethical design choices and defines the boundaries of the study's findings.
 
